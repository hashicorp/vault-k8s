--- conflicted
+++ resolved
@@ -16,15 +16,9 @@
 	github.com/prometheus/client_golang v1.16.0
 	github.com/radovskyb/watcher v1.0.7
 	github.com/stretchr/testify v1.8.4
-<<<<<<< HEAD
 	k8s.io/api v0.27.4
 	k8s.io/apimachinery v0.27.4
 	k8s.io/client-go v0.27.4
-=======
-	k8s.io/api v0.27.3
-	k8s.io/apimachinery v0.27.4
-	k8s.io/client-go v0.27.3
->>>>>>> e3c4e909
 	k8s.io/utils v0.0.0-20230406110748-d93618cff8a2
 )
 

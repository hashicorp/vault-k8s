module github.com/hashicorp/vault-k8s

<<<<<<< HEAD
go 1.24
=======
go 1.24.0

toolchain go1.24.1
>>>>>>> 3f04842b

require (
	github.com/cenkalti/backoff/v4 v4.3.0
	github.com/evanphx/json-patch v5.9.11+incompatible
	github.com/go-logr/logr v1.4.3
	github.com/hashicorp/go-hclog v1.6.3
	github.com/hashicorp/go-secure-stdlib/parseutil v0.2.0
	github.com/hashicorp/go-secure-stdlib/tlsutil v0.1.3
	github.com/hashicorp/vault/sdk v0.18.0
	github.com/kelseyhightower/envconfig v1.4.0
	github.com/kr/text v0.2.0
	github.com/mitchellh/cli v1.1.5
	github.com/operator-framework/operator-lib v0.18.0
	github.com/pkg/errors v0.9.1
	github.com/prometheus/client_golang v1.22.0
	github.com/radovskyb/watcher v1.0.7
	github.com/stretchr/testify v1.10.0
	k8s.io/api v0.33.1
	k8s.io/apimachinery v0.33.1
	k8s.io/client-go v0.33.1
	k8s.io/utils v0.0.0-20241104100929-3ea5e8cea738
	sigs.k8s.io/controller-runtime v0.21.0
)

require (
	github.com/Masterminds/goutils v1.1.1 // indirect
	github.com/Masterminds/semver/v3 v3.3.1 // indirect
	github.com/Masterminds/sprig/v3 v3.2.1 // indirect
	github.com/armon/go-radix v1.0.0 // indirect
	github.com/beorn7/perks v1.0.1 // indirect
	github.com/bgentry/speakeasy v0.1.0 // indirect
	github.com/cespare/xxhash/v2 v2.3.0 // indirect
	github.com/davecgh/go-spew v1.1.2-0.20180830191138-d8f796af33cc // indirect
	github.com/emicklei/go-restful/v3 v3.11.2 // indirect
	github.com/evanphx/json-patch/v5 v5.9.11 // indirect
	github.com/fatih/color v1.18.0 // indirect
	github.com/fxamacker/cbor/v2 v2.7.0 // indirect
	github.com/go-openapi/jsonpointer v0.21.0 // indirect
	github.com/go-openapi/jsonreference v0.20.4 // indirect
	github.com/go-openapi/swag v0.23.0 // indirect
	github.com/gogo/protobuf v1.3.2 // indirect
	github.com/google/gnostic-models v0.6.9 // indirect
	github.com/google/go-cmp v0.7.0 // indirect
	github.com/google/uuid v1.6.0 // indirect
	github.com/hashicorp/errwrap v1.1.0 // indirect
	github.com/hashicorp/go-multierror v1.1.1 // indirect
	github.com/hashicorp/go-secure-stdlib/strutil v0.1.2 // indirect
	github.com/hashicorp/go-sockaddr v1.0.7 // indirect
	github.com/huandu/xstrings v1.3.2 // indirect
	github.com/imdario/mergo v0.3.16 // indirect
	github.com/josharian/intern v1.0.0 // indirect
	github.com/json-iterator/go v1.1.12 // indirect
	github.com/kylelemons/godebug v1.1.0 // indirect
	github.com/mailru/easyjson v0.7.7 // indirect
	github.com/mattn/go-colorable v0.1.14 // indirect
	github.com/mattn/go-isatty v0.0.20 // indirect
	github.com/mitchellh/copystructure v1.2.0 // indirect
	github.com/mitchellh/mapstructure v1.5.0 // indirect
	github.com/mitchellh/reflectwalk v1.0.2 // indirect
	github.com/modern-go/concurrent v0.0.0-20180306012644-bacd9c7ef1dd // indirect
	github.com/modern-go/reflect2 v1.0.2 // indirect
	github.com/munnerz/goautoneg v0.0.0-20191010083416-a7dc8b61c822 // indirect
	github.com/pmezard/go-difflib v1.0.1-0.20181226105442-5d4384ee4fb2 // indirect
	github.com/posener/complete v1.2.1 // indirect
	github.com/prometheus/client_model v0.6.2 // indirect
	github.com/prometheus/common v0.62.0 // indirect
	github.com/prometheus/procfs v0.15.1 // indirect
	github.com/ryanuber/go-glob v1.0.0 // indirect
	github.com/shopspring/decimal v1.4.0 // indirect
	github.com/spf13/cast v1.3.1 // indirect
	github.com/spf13/pflag v1.0.6 // indirect
	github.com/x448/float16 v0.8.4 // indirect
	golang.org/x/crypto v0.36.0 // indirect
	golang.org/x/net v0.38.0 // indirect
	golang.org/x/oauth2 v0.28.0 // indirect
	golang.org/x/sys v0.32.0 // indirect
	golang.org/x/term v0.30.0 // indirect
	golang.org/x/text v0.23.0 // indirect
	golang.org/x/time v0.10.0 // indirect
	google.golang.org/protobuf v1.36.6 // indirect
	gopkg.in/evanphx/json-patch.v4 v4.12.0 // indirect
	gopkg.in/inf.v0 v0.9.1 // indirect
	gopkg.in/yaml.v3 v3.0.1 // indirect
	k8s.io/klog/v2 v2.130.1 // indirect
	k8s.io/kube-openapi v0.0.0-20250318190949-c8a335a9a2ff // indirect
	sigs.k8s.io/json v0.0.0-20241010143419-9aa6b5e7a4b3 // indirect
	sigs.k8s.io/randfill v1.0.0 // indirect
	sigs.k8s.io/structured-merge-diff/v4 v4.6.0 // indirect
	sigs.k8s.io/yaml v1.4.0 // indirect
)<|MERGE_RESOLUTION|>--- conflicted
+++ resolved
@@ -1,12 +1,8 @@
 module github.com/hashicorp/vault-k8s
 
-<<<<<<< HEAD
-go 1.24
-=======
 go 1.24.0
 
-toolchain go1.24.1
->>>>>>> 3f04842b
+toolchain go1.24.4
 
 require (
 	github.com/cenkalti/backoff/v4 v4.3.0

---
apiVersion: apps/v1
kind: Deployment
metadata:
  name: vault-injector
  labels:
    app.kubernetes.io/name: vault-injector
    app.kubernetes.io/instance: vault
spec:
  replicas: 2
  selector:
    matchLabels:
      app.kubernetes.io/name: vault-injector
      app.kubernetes.io/instance: vault
  template:
    metadata:
      labels:
        app.kubernetes.io/name: vault-injector
        app.kubernetes.io/instance: vault
    spec:
      serviceAccountName: "vault-injector"
      containers:
        - name: leader-elector
          image: k8s.gcr.io/leader-elector:0.4
          args:
            - --election=vault-agent-injector-leader
            - --election-namespace=$(NAMESPACE)
            - --http=0.0.0.0:4040
            - --ttl=60s
          env:
            - name: NAMESPACE
              valueFrom:
                fieldRef:
                  fieldPath: metadata.namespace
          livenessProbe:
            httpGet:
              path: /
              port: 4040
              scheme: HTTP
            failureThreshold: 2
            initialDelaySeconds: 1
            periodSeconds: 2
            successThreshold: 1
            timeoutSeconds: 5
          readinessProbe:
            httpGet:
              path: /
              port: 4040
              scheme: HTTP
            failureThreshold: 2
            initialDelaySeconds: 2
            periodSeconds: 2
            successThreshold: 1
            timeoutSeconds: 5
        - name: sidecar-injector
          image: "hashicorp/vault-k8s:0.9.0"
          imagePullPolicy: IfNotPresent
          env:
            - name: NAMESPACE
              valueFrom:
                fieldRef:
                  fieldPath: metadata.namespace
            - name: AGENT_INJECT_LISTEN
              value: ":8080"
            - name: AGENT_INJECT_LOG_LEVEL
              value: "info"
            - name: AGENT_INJECT_LOG_FORMAT
              value: "standard"
            - name: AGENT_INJECT_VAULT_ADDR
              value: "https://vault.$(NAMESPACE).svc:8200"
            - name: AGENT_INJECT_VAULT_IMAGE
              value: "vault:1.6.3"
            - name: AGENT_INJECT_TLS_AUTO
              value: vault-agent-injector-cfg
            - name: AGENT_INJECT_TLS_AUTO_HOSTS
              value: "vault-agent-injector-svc,vault-agent-injector-svc.$(NAMESPACE),vault-agent-injector-svc.$(NAMESPACE).svc"
            - name: AGENT_INJECT_USE_LEADER_ELECTOR
              value: "true"
<<<<<<< HEAD
            - name: AGENT_INJECT_DEFAULT_TEMPLATE
              value: "map"
=======
            - name: AGENT_INJECT_CPU_REQUEST
              value: "250m"
            - name: AGENT_INJECT_MEM_REQUEST
              value: "64Mi"
            - name: AGENT_INJECT_CPU_LIMIT
              value: "500m"
            - name: AGENT_INJECT_MEM_LIMIT
              value: "128Mi"
>>>>>>> 6d4b501f
          args:
            - agent-inject
            - 2>&1
          livenessProbe:
            httpGet:
              path: /health/ready
              port: 8080
              scheme: HTTPS
            failureThreshold: 2
            initialDelaySeconds: 1
            periodSeconds: 2
            successThreshold: 1
            timeoutSeconds: 5
          readinessProbe:
            httpGet:
              path: /health/ready
              port: 8080
              scheme: HTTPS
            failureThreshold: 2
            initialDelaySeconds: 2
            periodSeconds: 2
            successThreshold: 1
            timeoutSeconds: 5<|MERGE_RESOLUTION|>--- conflicted
+++ resolved
@@ -76,10 +76,8 @@
               value: "vault-agent-injector-svc,vault-agent-injector-svc.$(NAMESPACE),vault-agent-injector-svc.$(NAMESPACE).svc"
             - name: AGENT_INJECT_USE_LEADER_ELECTOR
               value: "true"
-<<<<<<< HEAD
             - name: AGENT_INJECT_DEFAULT_TEMPLATE
               value: "map"
-=======
             - name: AGENT_INJECT_CPU_REQUEST
               value: "250m"
             - name: AGENT_INJECT_MEM_REQUEST
@@ -88,7 +86,6 @@
               value: "500m"
             - name: AGENT_INJECT_MEM_LIMIT
               value: "128Mi"
->>>>>>> 6d4b501f
           args:
             - agent-inject
             - 2>&1

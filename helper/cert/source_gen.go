package cert

import (
	"bytes"
	"context"
	"crypto"
	"crypto/ecdsa"
	"crypto/elliptic"
	"crypto/rand"
	"crypto/sha256"
	"crypto/tls"
	"crypto/x509"
	"crypto/x509/pkix"
	"encoding/pem"
	"fmt"
	"math/big"
	"net"
	"strings"
	"sync"
	"time"

	"github.com/cenkalti/backoff/v4"
	"github.com/hashicorp/go-hclog"
	"github.com/hashicorp/vault-k8s/leader"
	adminv1 "k8s.io/api/admissionregistration/v1"
	adminv1beta "k8s.io/api/admissionregistration/v1beta1"
	v1 "k8s.io/api/core/v1"
	"k8s.io/apimachinery/pkg/api/errors"
	metav1 "k8s.io/apimachinery/pkg/apis/meta/v1"
	informerv1 "k8s.io/client-go/informers/core/v1"
	"k8s.io/client-go/kubernetes"
)

// Name of the k8s Secret used to share the caBundle between leader and
// followers
const certSecretName = "vault-injector-certs"

// GenSource generates a self-signed CA and certificate pair.
//
// This generator is stateful. On the first run (last == nil to Certificate),
// a CA will be generated. On subsequent calls, the same CA will be used to
// create a new certificate when the expiry is near. To create a new CA, a
// new GenSource must be allocated.
type GenSource struct {
	Name  string   // Name is used as part of the common name
	Hosts []string // Hosts is the list of hosts to make the leaf valid for

	// Expiry is the duration that a certificate is valid for. This
	// defaults to 24 hours.
	Expiry time.Duration

	// ExpiryWithin is the duration value used for determining whether to
	// regenerate a new leaf certificate. If the old leaf certificate is
	// expiring within this value, then a new leaf will be generated. Default
	// is about 10% of Expiry.
	ExpiryWithin time.Duration

	mu             sync.Mutex
	caCert         []byte
	caCertTemplate *x509.Certificate
	caSigner       crypto.Signer

<<<<<<< HEAD
	K8sClient     kubernetes.Interface
	Namespace     string
	SecretsCache  informerv1.SecretInformer
	LeaderElector leader.Elector
=======
	K8sClient       kubernetes.Interface
	Namespace       string
	SecretsCache    informerv1.SecretInformer
	LeaderElector   *leader.LeaderElector
	WebhookName     string
	AdminAPIVersion string
>>>>>>> 5c809ee0

	Log hclog.Logger
}

// Certificate implements source
func (s *GenSource) Certificate(ctx context.Context, last *Bundle) (Bundle, error) {
	s.mu.Lock()
	defer s.mu.Unlock()
	var result Bundle
	leaderCh := make(chan bool)

	if s.LeaderElector != nil {
		leaderCheck, err := s.LeaderElector.IsLeader()
		if err != nil {
			return result, err
		}
		// For followers, run different function here that reads bundle from Secret,
		// and returns that in the result. That will flow through the existing
		// notify channel structure, testing if it's the same cert as last, etc.
		if !leaderCheck {
			s.Log.Debug("Currently a follower")
			return s.getBundleFromSecret()
		}
		s.Log.Info("Currently the leader")

		// Start a goroutine that checks for a leadership change, otherwise this
		// would wait until the current certificate expires before moving on.
		changeContext, cancel := context.WithCancel(ctx)
		defer cancel()
		go s.checkLeader(changeContext, leaderCh)
	}

	// If we have no CA, generate it for the first time.
	if len(s.caCert) == 0 {
		if err := s.generateCA(); err != nil {
			return result, err
		}
		// If we had no CA, also ensure the cert is regenerated
		last = nil

		s.Log.Info("Generated CA")

		// Check if there's an existing caBundle on the webhook config
		oldCAs := s.getExistingCA(ctx)
		if len(oldCAs) > 0 {
			bothCerts, err := prependLastCA(s.caCert, oldCAs, s.Log)
			if err != nil {
				// If there's an error, don't set s.caCert; just log a warning
				// and continue on, so that the caCert will be replaced
				s.Log.Warn("failed to append previous CA cert to new CA cert", "err", err)
			} else {
				s.caCert = bothCerts
			}
		}
	}

	// Set the CA cert
	result.CACert = s.caCert

	// If we have a prior cert, we wait for getting near to the expiry
	// (within 30 minutes arbitrarily chosen).
	if last != nil {
		// We have a prior certificate, let's parse it to get the expiry
		cert, err := parseCert(last.Cert)
		if err != nil {
			return result, err
		}

		waitTime := time.Until(cert.NotAfter) - s.expiryWithin()
		if waitTime < 0 {
			waitTime = 1 * time.Millisecond
		}

		timer := time.NewTimer(waitTime)
		defer timer.Stop()

		select {
		case <-leaderCh:
			s.Log.Debug("got a leadership change, returning")
			return result, fmt.Errorf("lost leadership")

		case <-timer.C:
			// Fall through, generate cert

		case <-ctx.Done():
			return result, ctx.Err()
		}
	}

	// Generate cert, set it on the result, and return
	cert, key, err := s.generateCert()
	if err != nil {
		return result, err
	}
	result.Cert = []byte(cert)
	result.Key = []byte(key)

	if s.LeaderElector != nil {
		if err := s.retryUpdateSecret(ctx, leaderCh, result); err != nil {
			return result, err
		}
	}

	return result, nil
}

func (s *GenSource) checkLeader(ctx context.Context, changed chan<- bool) {
	for {
		select {
		case <-time.After(1 * time.Second):
			// Check once a second for a leadership change
			s.Log.Named("checkLeader").Trace("checking for leadership change")

		case <-ctx.Done():
			// Quit
			return
		}

		check, err := s.LeaderElector.IsLeader()
		if err != nil {
			s.Log.Warn("failed to check for leadership change: %s", err)
		}
		if !check {
			s.Log.Named("checkLeader").Debug("lost the leadership, sending notification")
			select {
			case changed <- true:
				s.Log.Named("checkLeader").Trace("sent changed <- true")
				return
			case <-ctx.Done():
				s.Log.Named("checkLeader").Trace("got done")
				return
			}
		}
	}
}

func (s *GenSource) retryUpdateSecret(ctx context.Context, leaderCh chan bool, bundle Bundle) error {
	// New exponential backoff, with a max elapsed time of 90% of the newly
	// created cert expiration, since that's the point where it would be renewed
	// by the calling function
	bo := backoff.NewExponentialBackOff()
	bo.MaxInterval = 30 * time.Second
	bo.MaxElapsedTime = time.Duration(float64(s.expiry()) * 0.90)
	ticker := backoff.NewTicker(bo)
	defer ticker.Stop()

	var err error
	for {
		select {
		case _, ok := <-ticker.C:
			if !ok {
				return fmt.Errorf("timed out attempting to update cert secret: %w", err)
			}
			if err = s.updateSecret(ctx, bundle); err != nil {
				s.Log.Error("attempt to update cert secret failed", "certSecretName", certSecretName, "err", err)
			} else {
				s.Log.Trace("updated cert secret, quitting update thread", "certSecretName", certSecretName)
				return nil
			}
		case <-ctx.Done():
			s.Log.Trace("quitting update cert retries due to done context")
			return nil
		case <-leaderCh:
			s.Log.Trace("quitting update cert retries due to leadership change")
			return nil
		}
	}
}

func (s *GenSource) updateSecret(ctx context.Context, bundle Bundle) error {
	secret := &v1.Secret{
		ObjectMeta: metav1.ObjectMeta{
			Name: certSecretName,
		},
		Data: map[string][]byte{
			"cert": bundle.Cert,
			"key":  bundle.Key,
		},
	}
	// Attempt updating the Secret first, and if it doesn't exist, fallback to
	// create
	_, err := s.K8sClient.CoreV1().Secrets(s.Namespace).Update(ctx, secret, metav1.UpdateOptions{})
	if errors.IsNotFound(err) {
		_, err = s.K8sClient.CoreV1().Secrets(s.Namespace).Create(ctx, secret, metav1.CreateOptions{})
	}
	if err != nil {
		return err
	}
	return nil
}

func (s *GenSource) getBundleFromSecret() (Bundle, error) {
	var bundle Bundle

	secret, err := s.SecretsCache.Lister().Secrets(s.Namespace).Get(certSecretName)
	if err != nil {
		return bundle, fmt.Errorf("failed to get secret: %s", err)
	}
	bundle.Cert = secret.Data["cert"]
	bundle.Key = secret.Data["key"]

	return bundle, nil
}

func (s *GenSource) getExistingCA(ctx context.Context) []byte {
	switch s.AdminAPIVersion {
	case adminv1.SchemeGroupVersion.Version:
		cfg, err := s.K8sClient.AdmissionregistrationV1().
			MutatingWebhookConfigurations().
			Get(ctx, s.WebhookName, metav1.GetOptions{})
		if err != nil {
			s.Log.Warn("failed to fetch v1 mutating webhook config", "WebhookName", s.WebhookName, "err", err)
			return []byte{}
		}
		if len(cfg.Webhooks) > 0 {
			return cfg.Webhooks[0].ClientConfig.CABundle
		}
	case adminv1beta.SchemeGroupVersion.Version:
		cfg, err := s.K8sClient.AdmissionregistrationV1beta1().
			MutatingWebhookConfigurations().
			Get(ctx, s.WebhookName, metav1.GetOptions{})
		if err != nil {
			s.Log.Warn("failed to fetch v1beta mutating webhook config", "WebhookName", s.WebhookName, "err", err)
			return []byte{}
		}
		if len(cfg.Webhooks) > 0 {
			return cfg.Webhooks[0].ClientConfig.CABundle
		}
	}

	// At this point either the AdminAPIVersion was unknown, or the CABundle was
	// empty, so just return an empty slice
	return []byte{}
}

func (s *GenSource) expiry() time.Duration {
	if s.Expiry > 0 {
		return s.Expiry
	}

	return 24 * time.Hour
}

func (s *GenSource) expiryWithin() time.Duration {
	if s.ExpiryWithin > 0 {
		return s.ExpiryWithin
	}

	// Roughly 10% accounting for float errors
	return time.Duration(float64(s.expiry()) * 0.10)
}

func (s *GenSource) generateCert() (string, string, error) {
	// Create the private key we'll use for this leaf cert.
	signer, keyPEM, err := s.privateKey()
	if err != nil {
		return "", "", err
	}

	// The serial number for the cert
	sn, err := serialNumber()
	if err != nil {
		return "", "", err
	}

	// Create the leaf cert
	template := x509.Certificate{
		SerialNumber:          sn,
		Subject:               pkix.Name{CommonName: s.Name + " Service"},
		BasicConstraintsValid: true,
		KeyUsage:              x509.KeyUsageDigitalSignature | x509.KeyUsageKeyEncipherment,
		ExtKeyUsage:           []x509.ExtKeyUsage{x509.ExtKeyUsageServerAuth},
		NotAfter:              time.Now().Add(s.expiry()),
		NotBefore:             time.Now().Add(-1 * time.Minute),
	}
	for _, h := range s.Hosts {
		if ip := net.ParseIP(h); ip != nil {
			template.IPAddresses = append(template.IPAddresses, ip)
		} else {
			template.DNSNames = append(template.DNSNames, h)
		}
	}

	bs, err := x509.CreateCertificate(
		rand.Reader, &template, s.caCertTemplate, signer.Public(), s.caSigner)
	if err != nil {
		return "", "", err
	}
	var buf bytes.Buffer
	err = pem.Encode(&buf, &pem.Block{Type: "CERTIFICATE", Bytes: bs})
	if err != nil {
		return "", "", err
	}

	return buf.String(), keyPEM, nil
}

func (s *GenSource) generateCA() error {
	// Create the private key we'll use for this CA cert.
	signer, _, err := s.privateKey()
	if err != nil {
		return err
	}
	s.caSigner = signer

	// The serial number for the cert
	sn, err := serialNumber()
	if err != nil {
		return err
	}

	signerKeyId, err := keyId(signer.Public())
	if err != nil {
		return err
	}

	// Create the CA cert
	template := x509.Certificate{
		SerialNumber:          sn,
		Subject:               pkix.Name{CommonName: s.Name + " CA"},
		BasicConstraintsValid: true,
		KeyUsage:              x509.KeyUsageCertSign | x509.KeyUsageDigitalSignature,
		ExtKeyUsage:           []x509.ExtKeyUsage{x509.ExtKeyUsageServerAuth},
		IsCA:                  true,
		NotAfter:              time.Now().Add(10 * 365 * 24 * time.Hour),
		NotBefore:             time.Now().Add(-1 * time.Minute),
		AuthorityKeyId:        signerKeyId,
		SubjectKeyId:          signerKeyId,
	}

	bs, err := x509.CreateCertificate(
		rand.Reader, &template, &template, signer.Public(), signer)
	if err != nil {
		return err
	}

	var buf bytes.Buffer
	err = pem.Encode(&buf, &pem.Block{Type: "CERTIFICATE", Bytes: bs})
	if err != nil {
		return err
	}

	s.caCert = buf.Bytes()
	s.caCertTemplate = &template

	return nil
}

// privateKey returns a new ECDSA-based private key. Both a crypto.Signer
// and the key in PEM format are returned.
func (s *GenSource) privateKey() (crypto.Signer, string, error) {
	pk, err := ecdsa.GenerateKey(elliptic.P256(), rand.Reader)
	if err != nil {
		return nil, "", err
	}

	bs, err := x509.MarshalECPrivateKey(pk)
	if err != nil {
		return nil, "", err
	}

	var buf bytes.Buffer
	err = pem.Encode(&buf, &pem.Block{Type: "EC PRIVATE KEY", Bytes: bs})
	if err != nil {
		return nil, "", err
	}

	return pk, buf.String(), nil
}

// serialNumber generates a new random serial number.
func serialNumber() (*big.Int, error) {
	return rand.Int(rand.Reader, (&big.Int{}).Exp(big.NewInt(2), big.NewInt(159), nil))
}

// keyId returns a x509 KeyId from the given signing key. The key must be
// an *ecdsa.PublicKey currently, but may support more types in the future.
func keyId(raw interface{}) ([]byte, error) {
	switch raw.(type) {
	case *ecdsa.PublicKey:
	default:
		return nil, fmt.Errorf("invalid key type: %T", raw)
	}

	// This is not standard; RFC allows any unique identifier as long as they
	// match in subject/authority chains but suggests specific hashing of DER
	// bytes of public key including DER tags.
	bs, err := x509.MarshalPKIXPublicKey(raw)
	if err != nil {
		return nil, err
	}

	// String formatted
	kID := sha256.Sum256(bs)
	return []byte(strings.Replace(fmt.Sprintf("% x", kID), " ", ":", -1)), nil
}

// parseCert parses the x509 certificate from a PEM-encoded value.
func parseCert(pemValue []byte) (*x509.Certificate, error) {
	// The _ result below is not an error but the remaining PEM bytes.
	block, _ := pem.Decode(pemValue)
	if block == nil {
		return nil, fmt.Errorf("no PEM-encoded data found")
	}

	if block.Type != "CERTIFICATE" {
		return nil, fmt.Errorf("first PEM-block should be CERTIFICATE type")
	}

	return x509.ParseCertificate(block.Bytes)
}

// decodeCerts decodes a caBundle ([]byte) into a list of certs ([][]byte)
func decodeCerts(caBundle []byte, log hclog.Logger) tls.Certificate {
	certs := tls.Certificate{}
	remainder := caBundle
	var next *pem.Block
	for {
		next, remainder = pem.Decode(remainder)
		if next == nil {
			break
		}
		if next.Type == "CERTIFICATE" {
			certs.Certificate = append(certs.Certificate, next.Bytes)
		} else {
			log.Warn("unexpected pem block type in caBundle, ignoring", "type", next.Type)
		}
	}
	return certs
}

// prependLastCA returns a new CA bundle:
// [0] last CA cert from oldCABundle
// [1] newCACert
func prependLastCA(newCACert, oldCABundle []byte, log hclog.Logger) ([]byte, error) {
	// Decode the certs from the old CA bundle
	oldCerts := decodeCerts(oldCABundle, log)
	// Append the old CA if it exists
	newBundle := []byte{}
	if len(oldCerts.Certificate) > 0 {
		last := oldCerts.Certificate[len(oldCerts.Certificate)-1]
		var buf bytes.Buffer
		if err := pem.Encode(&buf, &pem.Block{Type: "CERTIFICATE", Bytes: last}); err != nil {
			return nil, fmt.Errorf("failed to encode old CA cert: %w", err)
		}
		newBundle = append(newBundle, buf.Bytes()...)
	}
	// Then append the new CA
	newBundle = append(newBundle, newCACert...)
	return newBundle, nil
}<|MERGE_RESOLUTION|>--- conflicted
+++ resolved
@@ -60,19 +60,12 @@
 	caCertTemplate *x509.Certificate
 	caSigner       crypto.Signer
 
-<<<<<<< HEAD
-	K8sClient     kubernetes.Interface
-	Namespace     string
-	SecretsCache  informerv1.SecretInformer
-	LeaderElector leader.Elector
-=======
 	K8sClient       kubernetes.Interface
 	Namespace       string
 	SecretsCache    informerv1.SecretInformer
-	LeaderElector   *leader.LeaderElector
+	LeaderElector   leader.Elector
 	WebhookName     string
 	AdminAPIVersion string
->>>>>>> 5c809ee0
 
 	Log hclog.Logger
 }

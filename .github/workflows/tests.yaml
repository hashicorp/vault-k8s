name: Tests

# Run this workflow on pushes and manually
on: [push, workflow_dispatch]

jobs:
  test:
    env:
      # vault-k8s version
      VERSION: "0.0.0-dev"
      TARBALL_FILE: vault-k8s-image.docker.tar
    outputs:
      version: ${{ env.VERSION }}
      tarball_file: ${{ env.TARBALL_FILE }}
    runs-on: ubuntu-latest
    steps:
      - uses: actions/checkout@b4ffde65f46336ab88eb53be808477a3936bae11 # v4.1.1

      - uses: actions/setup-go@0c52d547c9bc32b1aa3301fd7a9cb496313a4491 # v5.0.0
        with:
          go-version-file: .go-version

      - name: Build
        run: |
          REGISTRY=hashicorp make build image
          docker save --output "${TARBALL_FILE}" hashicorp/vault-k8s:${{ env.VERSION }}

      - name: Test
        run: make test

      - uses: actions/upload-artifact@a8a3f3ad30e3422c9c7b888a15615d19a852ae32 # v3.1.3
        with:
          name: ${{ env.TARBALL_FILE }}
          path: ${{ env.TARBALL_FILE }}

  versions:
    runs-on: ubuntu-latest
    steps:
      - run: echo "setting versions"
    outputs:
      # vault-k8s version
      K8S_VERSIONS: '["1.29.2", "1.28.7", "1.27.11", "1.26.14", "1.25.16"]'
      VAULT_N: "1.16.1"
      VAULT_N_1: "1.15.6"
      VAULT_N_2: "1.14.10"

  latest-vault:
    name: vault:${{ matrix.vault-version }} kind:${{ matrix.k8s-version }}
    runs-on: ubuntu-latest
    needs:
      - test
      - versions
    strategy:
      fail-fast: false
      matrix:
        vault-version:
          - ${{ needs.versions.outputs.VAULT_N }}
        k8s-version: ${{ fromJson(needs.versions.outputs.K8S_VERSIONS) }}

    steps:
      - uses: actions/checkout@b4ffde65f46336ab88eb53be808477a3936bae11 # v4.1.1
      - uses: ./.github/actions/integration-test
        name: vault:${{ matrix.vault-version }} kind:${{ matrix.k8s-version }}
        with:
          k8s-version: ${{ matrix.k8s-version }}
          vault-version: ${{ matrix.vault-version }}
          tarball-file: ${{ needs.test.outputs.tarball_file }}
          version: ${{ needs.test.outputs.version }}

  latest-k8s:
    name: vault:${{ matrix.vault-version }} kind:${{ matrix.k8s-version }}
    needs:
      - versions
      - test
    strategy:
      fail-fast: false
      matrix:
        k8s-version:
          - ${{ fromJson(needs.versions.outputs.K8S_VERSIONS)[0] }}
        vault-version:
          - ${{ needs.versions.outputs.VAULT_N_1 }}
          - ${{ needs.versions.outputs.VAULT_N_2 }}
    runs-on: ubuntu-latest
    steps:
      - uses: actions/checkout@b4ffde65f46336ab88eb53be808477a3936bae11 # v4.1.1
      - uses: ./.github/actions/integration-test
        name: vault:${{ matrix.vault-version }} kind:${{ matrix.k8s-version }}
        with:
<<<<<<< HEAD
          repository: "hashicorp/vault-helm"
          ref: "main"
          path: "vault-helm"

      - name: Create K8s Kind Cluster
        uses: helm/kind-action@99576bfa6ddf9a8e612d83b513da5a75875caced # v1.9.0
        with:
          cluster_name: kind
          config: vault-helm/test/kind/config.yaml
          node_image: kindest/node:v${{ matrix.kind-k8s-version }}
          version: v0.22.0

      - uses: actions/download-artifact@9bc31d5ccc31df68ecc42ccf4149144866c47d8a # v3.0.2
        with:
          name: vault-k8s-image

      - name: Load vault-k8s dev image
        run: |
          docker image load --input vault-k8s-image.docker.tar
          kind load docker-image hashicorp/vault-k8s:0.0.0-dev

      - name: Makefile tests
        working-directory: vault-k8s
        run: make deploy exercise teardown

      - name: bats tests
        working-directory: vault-helm
        env:
          VAULT_LICENSE_CI: ${{ secrets.VAULT_LICENSE_CI }}
        run: |
          yq --in-place --yaml-roundtrip '.injector.image.tag |= "0.0.0-dev"' ./values.yaml
          bats ./test/acceptance -t --filter injector
=======
          k8s-version: ${{ matrix.k8s-version }}
          vault-version: ${{ matrix.vault-version }}
          tarball-file: ${{ needs.test.outputs.tarball_file }}
          version: ${{ needs.test.outputs.version }}
>>>>>>> 0e10b041
<|MERGE_RESOLUTION|>--- conflicted
+++ resolved
@@ -86,42 +86,7 @@
       - uses: ./.github/actions/integration-test
         name: vault:${{ matrix.vault-version }} kind:${{ matrix.k8s-version }}
         with:
-<<<<<<< HEAD
-          repository: "hashicorp/vault-helm"
-          ref: "main"
-          path: "vault-helm"
-
-      - name: Create K8s Kind Cluster
-        uses: helm/kind-action@99576bfa6ddf9a8e612d83b513da5a75875caced # v1.9.0
-        with:
-          cluster_name: kind
-          config: vault-helm/test/kind/config.yaml
-          node_image: kindest/node:v${{ matrix.kind-k8s-version }}
-          version: v0.22.0
-
-      - uses: actions/download-artifact@9bc31d5ccc31df68ecc42ccf4149144866c47d8a # v3.0.2
-        with:
-          name: vault-k8s-image
-
-      - name: Load vault-k8s dev image
-        run: |
-          docker image load --input vault-k8s-image.docker.tar
-          kind load docker-image hashicorp/vault-k8s:0.0.0-dev
-
-      - name: Makefile tests
-        working-directory: vault-k8s
-        run: make deploy exercise teardown
-
-      - name: bats tests
-        working-directory: vault-helm
-        env:
-          VAULT_LICENSE_CI: ${{ secrets.VAULT_LICENSE_CI }}
-        run: |
-          yq --in-place --yaml-roundtrip '.injector.image.tag |= "0.0.0-dev"' ./values.yaml
-          bats ./test/acceptance -t --filter injector
-=======
           k8s-version: ${{ matrix.k8s-version }}
           vault-version: ${{ matrix.vault-version }}
           tarball-file: ${{ needs.test.outputs.tarball_file }}
-          version: ${{ needs.test.outputs.version }}
->>>>>>> 0e10b041
+          version: ${{ needs.test.outputs.version }}
--- conflicted
+++ resolved
@@ -36,9 +36,9 @@
       - run: echo "setting versions"
     outputs:
       K8S_VERSIONS: '["1.29.2", "1.28.7", "1.27.11", "1.26.14", "1.25.16"]'
-      VAULT_N: "1.15.6"
-      VAULT_N_1: "1.14.10"
-      VAULT_N_2: "1.13.13"
+      VAULT_N: "1.16.1"
+      VAULT_N_1: "1.15.6"
+      VAULT_N_2: "1.14.10"
 
   latest-vault:
     name: vault:${{ matrix.vault-version }} kind:${{ matrix.k8s-version }}
@@ -49,43 +49,12 @@
     strategy:
       fail-fast: false
       matrix:
-<<<<<<< HEAD
         vault-version:
           - ${{ needs.versions.outputs.VAULT_N }}
         k8s-version: ${{ fromJson(needs.versions.outputs.K8S_VERSIONS) }}
-=======
-        kind-k8s-version: [1.25.16, 1.26.14, 1.27.11, 1.28.7, 1.29.2]
-    runs-on: ubuntu-latest
-    steps:
-      # Setup test tools from https://github.com/hashicorp/vault-helm/blob/main/.github/workflows/setup-test-tools/action.yaml
-      - uses: actions/setup-node@60edb5dd545a775178f52524783378180af0d1f8 # v4.0.2
-      - run: sudo npm install -g bats@${BATS_VERSION}
-        shell: bash
-        env:
-          BATS_VERSION: '1.11.0'
-      - run: bats -v
-        shell: bash
-      - uses: actions/setup-python@0a5c61591373683505ea898e09a3ea4f39ef2b9c # v5.0.0
-        with:
-          python-version: '3.10'
-      - run: pip install yq
-        shell: bash
-
-      # Checkout this repo.
-      - uses: actions/checkout@b4ffde65f46336ab88eb53be808477a3936bae11 # v4.1.1
-        with:
-          path: "vault-k8s"
-
-      # Checkout vault-helm for acceptance test code.
-      - uses: actions/checkout@b4ffde65f46336ab88eb53be808477a3936bae11 # v4.1.1
-        with:
-          repository: "hashicorp/vault-helm"
-          ref: "v0.27.0"
-          path: "vault-helm"
->>>>>>> 99c390d3
 
     steps:
-      - uses: actions/checkout@8ade135a41bc03ea155e62e844d188df1ea18608 # v4.1.0
+      - uses: actions/checkout@b4ffde65f46336ab88eb53be808477a3936bae11 # v4.1.1
       - uses: ./.github/actions/integration-test
         name: vault:${{ matrix.vault-version }} kind:${{ matrix.k8s-version }}
         with:
@@ -108,7 +77,7 @@
           - ${{ needs.versions.outputs.VAULT_N_2 }}
     runs-on: ubuntu-latest
     steps:
-      - uses: actions/checkout@8ade135a41bc03ea155e62e844d188df1ea18608 # v4.1.0
+      - uses: actions/checkout@b4ffde65f46336ab88eb53be808477a3936bae11 # v4.1.1
       - uses: ./.github/actions/integration-test
         name: vault:${{ matrix.vault-version }} kind:${{ matrix.k8s-version }}
         with:

--- conflicted
+++ resolved
@@ -98,13 +98,10 @@
 		fmt.Sprintf("Docker image for Vault. Defaults to %q.", agent.DefaultVaultImage))
 	c.flagSet.StringVar(&c.flagVaultService, "vault-address", "",
 		"Address of the Vault server.")
-<<<<<<< HEAD
+	c.flagSet.StringVar(&c.flagProxyAddress, "proxy-address", "",
+		"HTTP proxy address used to talk to the Vault service.")
 	c.flagSet.StringVar(&c.flagVaultAuthType, "vault-auth-type", agent.DefaultVaultAuthType,
 		fmt.Sprintf("Type of Vault Auth Method to use. Defaults to %q.", agent.DefaultVaultAuthType))
-=======
-	c.flagSet.StringVar(&c.flagProxyAddress, "proxy-address", "",
-		"HTTP proxy address used to talk to the Vault service.")
->>>>>>> ef93e5aa
 	c.flagSet.StringVar(&c.flagVaultAuthPath, "vault-auth-path", agent.DefaultVaultAuthPath,
 		fmt.Sprintf("Mount path of the Vault Auth Method. Defaults to %q.", agent.DefaultVaultAuthPath))
 	c.flagSet.BoolVar(&c.flagRevokeOnShutdown, "revoke-on-shutdown", false,
@@ -192,14 +189,13 @@
 		c.flagVaultService = envs.VaultAddr
 	}
 
-<<<<<<< HEAD
+  if envs.ProxyAddr != "" {
+		c.flagProxyAddress = envs.ProxyAddr
+	}
+  
 	if envs.VaultAuthType != "" {
 		c.flagVaultAuthType = envs.VaultAuthType
-=======
-	if envs.ProxyAddr != "" {
-		c.flagProxyAddress = envs.ProxyAddr
->>>>>>> ef93e5aa
-	}
+  }
 
 	if envs.VaultAuthPath != "" {
 		c.flagVaultAuthPath = envs.VaultAuthPath

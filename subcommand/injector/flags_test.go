--- conflicted
+++ resolved
@@ -125,14 +125,11 @@
 		{env: "AGENT_INJECT_RUN_AS_USER", value: "1000", cmdPtr: &cmd.flagRunAsUser},
 		{env: "AGENT_INJECT_RUN_AS_GROUP", value: "1001", cmdPtr: &cmd.flagRunAsGroup},
 		{env: "AGENT_INJECT_TELEMETRY_PATH", value: "/metrics", cmdPtr: &cmd.flagTelemetryPath},
-<<<<<<< HEAD
 		{env: "AGENT_INJECT_DEFAULT_TEMPLATE", value: "json", cmdPtr: &cmd.flagDefaultTemplate},
-=======
 		{env: "AGENT_INJECT_CPU_REQUEST", value: "10m", cmdPtr: &cmd.flagResourceRequestCPU},
 		{env: "AGENT_INJECT_MEM_REQUEST", value: "256m", cmdPtr: &cmd.flagResourceRequestMem},
 		{env: "AGENT_INJECT_CPU_LIMIT", value: "1000m", cmdPtr: &cmd.flagResourceLimitCPU},
 		{env: "AGENT_INJECT_MEM_LIMIT", value: "256m", cmdPtr: &cmd.flagResourceLimitMem},
->>>>>>> 6d4b501f
 	}
 
 	for _, tt := range tests {

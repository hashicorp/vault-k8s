package injector

import (
	"context"
	"crypto/tls"
	"encoding/base64"
	"errors"
	"flag"
	"fmt"
	"net/http"
	"os"
	"os/signal"
	"strings"
	"sync"
	"sync/atomic"
	"time"

	"github.com/hashicorp/go-hclog"
	agentInject "github.com/hashicorp/vault-k8s/agent-inject"
	"github.com/hashicorp/vault-k8s/helper/cert"
	"github.com/hashicorp/vault-k8s/leader"
	"github.com/mitchellh/cli"
	"github.com/prometheus/client_golang/prometheus/promhttp"
	adminv1 "k8s.io/api/admissionregistration/v1"
	adminv1beta "k8s.io/api/admissionregistration/v1beta1"
	k8sErrors "k8s.io/apimachinery/pkg/api/errors"
	metav1 "k8s.io/apimachinery/pkg/apis/meta/v1"
	"k8s.io/apimachinery/pkg/types"
	"k8s.io/client-go/informers"
	informerv1 "k8s.io/client-go/informers/core/v1"
	"k8s.io/client-go/kubernetes"
	"k8s.io/client-go/rest"
	"k8s.io/client-go/tools/cache"
)

type Command struct {
	UI cli.Ui

	flagListen                     string // Address of Vault Server
	flagLogLevel                   string // Log verbosity
	flagLogFormat                  string // Log format
	flagCertFile                   string // TLS Certificate to serve
	flagKeyFile                    string // TLS private key to serve
	flagExitOnRetryFailure         bool   // Set template_config.exit_on_retry_failure on agent
	flagStaticSecretRenderInterval string // Set template_config.static_secret_render_interval on agent
	flagAutoName                   string // MutatingWebhookConfiguration for updating
	flagAutoHosts                  string // SANs for the auto-generated TLS cert.
	flagVaultService               string // Name of the Vault service
	flagProxyAddress               string // HTTP proxy address used to talk to the Vault service
	flagVaultImage                 string // Name of the Vault Image to use
	flagVaultAuthType              string // Type of Vault Auth Method to use
	flagVaultAuthPath              string // Mount path of the Vault Auth Method
	flagRevokeOnShutdown           bool   // Revoke Vault Token on pod shutdown
	flagRunAsUser                  string // User (uid) to run Vault agent as
	flagRunAsGroup                 string // Group (gid) to run Vault agent as
	flagRunAsSameUser              bool   // Run Vault agent as the User (uid) of the first application container
	flagSetSecurityContext         bool   // Set SecurityContext in injected containers
	flagTelemetryPath              string // Path under which to expose metrics
	flagUseLeaderElector           bool   // Use leader elector code
	flagDefaultTemplate            string // Toggles which default template to use
	flagResourceRequestCPU         string // Set CPU request in the injected containers
	flagResourceRequestMem         string // Set Memory request in the injected containers
	flagResourceLimitCPU           string // Set CPU limit in the injected containers
	flagResourceLimitMem           string // Set Memory limit in the injected containers

	flagSet *flag.FlagSet

	once sync.Once
	help string
	cert atomic.Value
}

// TODO Add flag for Vault TLS
func (c *Command) Run(args []string) int {
	ctx, cancelFunc := context.WithCancel(context.Background())
	defer cancelFunc()

	c.once.Do(c.init)
	if err := c.flagSet.Parse(args); err != nil {
		return 1
	}

	if err := c.parseEnvs(); err != nil {
		c.UI.Error(fmt.Sprintf("Error parsing environment variables: %s", err))
		return 1
	}

	if c.flagVaultService == "" {
		c.UI.Error("No Vault service configured")
		return 1
	}

	switch c.flagDefaultTemplate {
	case "map":
	case "json":
	default:
		c.UI.Error(fmt.Sprintf("Invalid default flag type: %s", c.flagDefaultTemplate))
		return 1
	}

	// We must have an in-cluster K8S client
	config, err := rest.InClusterConfig()
	if err != nil {
		c.UI.Error(fmt.Sprintf("Error loading in-cluster K8S config: %s", err))
		return 1
	}

	clientset, err := kubernetes.NewForConfig(config)
	if err != nil {
		c.UI.Error(fmt.Sprintf("Error creating K8S client: %s", err))
		return 1
	}

	level, err := c.logLevel()
	if err != nil {
		c.UI.Error(fmt.Sprintf("Error setting log level: %s", err))
		return 1
	}

	logger := hclog.New(&hclog.LoggerOptions{
		Name:       "handler",
		Level:      level,
		JSONFormat: (c.flagLogFormat == "json")})

	namespace := getNamespace()
	var secrets informerv1.SecretInformer
	var leaderElector leader.Elector
	if c.flagUseLeaderElector {
		c.UI.Info("Using leader elector logic")
		factory := informers.NewSharedInformerFactoryWithOptions(clientset, 0, informers.WithNamespace(namespace))
		secrets = factory.Core().V1().Secrets()
		go secrets.Informer().Run(ctx.Done())
		if !cache.WaitForCacheSync(ctx.Done(), secrets.Informer().HasSynced) {
			c.UI.Error("timeout syncing Secrets informer")
			return 1
		}
		leaderElector = leader.New(ctx, logger, clientset)
	}

<<<<<<< HEAD
=======
	level, err := c.logLevel()
	if err != nil {
		c.UI.Error(fmt.Sprintf("Error setting log level: %s", err))
		return 1
	}

	logger := hclog.New(&hclog.LoggerOptions{
		Name:       "handler",
		Level:      level,
		JSONFormat: (c.flagLogFormat == "json")})

	adminAPIVersion, err := getAdminAPIVersion(ctx, clientset)
	if err != nil {
		logger.Warn(fmt.Sprintf("failed to determine Admissionregistration API version, defaulting to %s", adminAPIVersion), "error", err)
	}

>>>>>>> 5c809ee0
	// Determine where to source the certificates from
	var certSource cert.Source = &cert.GenSource{
		Name:            "Agent Inject",
		Hosts:           strings.Split(c.flagAutoHosts, ","),
		K8sClient:       clientset,
		Namespace:       namespace,
		SecretsCache:    secrets,
		LeaderElector:   leaderElector,
		WebhookName:     c.flagAutoName,
		AdminAPIVersion: adminAPIVersion,
		Log:             logger.Named("auto-tls"),
	}
	if c.flagCertFile != "" {
		certSource = &cert.DiskSource{
			CertPath: c.flagCertFile,
			KeyPath:  c.flagKeyFile,
		}
	}

	// Create the certificate notifier so we can update for certificates,
	// then start all the background routines for updating certificates.
	certCh := make(chan cert.Bundle)
	certNotify := cert.NewNotify(ctx, certCh, certSource, logger.Named("notify"))
	go certNotify.Run()
<<<<<<< HEAD
	go c.certWatcher(ctx, certCh, clientset, leaderElector, logger.Named("certwatcher"))
=======
	go c.certWatcher(ctx, certCh, clientset, adminAPIVersion, logger.Named("certwatcher"))
>>>>>>> 5c809ee0

	// Build the HTTP handler and server
	injector := agentInject.Handler{
		VaultAddress:               c.flagVaultService,
		VaultAuthType:              c.flagVaultAuthType,
		VaultAuthPath:              c.flagVaultAuthPath,
		ProxyAddress:               c.flagProxyAddress,
		ImageVault:                 c.flagVaultImage,
		Clientset:                  clientset,
		RequireAnnotation:          true,
		Log:                        logger,
		RevokeOnShutdown:           c.flagRevokeOnShutdown,
		UserID:                     c.flagRunAsUser,
		GroupID:                    c.flagRunAsGroup,
		SameID:                     c.flagRunAsSameUser,
		SetSecurityContext:         c.flagSetSecurityContext,
		DefaultTemplate:            c.flagDefaultTemplate,
		ResourceRequestCPU:         c.flagResourceRequestCPU,
		ResourceRequestMem:         c.flagResourceRequestMem,
		ResourceLimitCPU:           c.flagResourceLimitCPU,
		ResourceLimitMem:           c.flagResourceLimitMem,
		ExitOnRetryFailure:         c.flagExitOnRetryFailure,
		StaticSecretRenderInterval: c.flagStaticSecretRenderInterval,
	}

	mux := http.NewServeMux()
	mux.HandleFunc("/mutate", injector.Handle)
	mux.HandleFunc("/health/ready", c.handleReady)

	// Registering path to expose metrics
	if c.flagTelemetryPath != "" {
		c.UI.Info(fmt.Sprintf("Registering telemetry path on %q", c.flagTelemetryPath))
		mux.Handle(c.flagTelemetryPath, promhttp.Handler())
	}

	var handler http.Handler = mux
	server := &http.Server{
		Addr:      c.flagListen,
		Handler:   handler,
		TLSConfig: &tls.Config{GetCertificate: c.getCertificate},
		ErrorLog:  logger.StandardLogger(&hclog.StandardLoggerOptions{ForceLevel: hclog.Error}),
	}

	trap := make(chan os.Signal, 1)
	signal.Notify(trap, os.Interrupt)
	defer func() {
		signal.Stop(trap)
		cancelFunc()
	}()
	go func() {
		select {
		case <-trap:
			if err := server.Shutdown(ctx); err != nil {
				c.UI.Error(fmt.Sprintf("Error shutting down handler: %s", err))
			}
			cancelFunc()
		case <-ctx.Done():
		}
	}()

	injector.Log.Info("Starting handler..")

	c.UI.Info(fmt.Sprintf("Listening on %q...", c.flagListen))
	if err := server.ListenAndServeTLS(c.flagCertFile, c.flagKeyFile); err != nil {
		c.UI.Error(fmt.Sprintf("Error listening: %s", err))
		return 1
	}

	return 0
}

func getNamespace() string {
	namespace := os.Getenv("NAMESPACE")
	if namespace != "" {
		return namespace
	}

	return "default"
}

func (c *Command) handleReady(rw http.ResponseWriter, req *http.Request) {
	// Always ready at this point. The main readiness check is whether
	// there is a TLS certificate. If we reached this point it means we
	// served a TLS certificate.
	rw.WriteHeader(204)
}

func (c *Command) getCertificate(*tls.ClientHelloInfo) (*tls.Certificate, error) {
	certRaw := c.cert.Load()
	if certRaw == nil {
		return nil, errors.New("no certificate available")
	}

	return certRaw.(*tls.Certificate), nil
}

func getAdminAPIVersion(ctx context.Context, clientset *kubernetes.Clientset) (string, error) {
	adminAPIVersion := adminv1.SchemeGroupVersion.Version
	_, err := clientset.AdmissionregistrationV1().
		MutatingWebhookConfigurations().
		List(ctx, metav1.ListOptions{})
	if k8sErrors.IsNotFound(err) {
		adminAPIVersion = adminv1beta.SchemeGroupVersion.Version
	}
	return adminAPIVersion, err
}

<<<<<<< HEAD
func (c *Command) certWatcher(ctx context.Context, ch <-chan cert.Bundle, clientset *kubernetes.Clientset, leaderElector leader.Elector, log hclog.Logger) {
=======
func (c *Command) certWatcher(ctx context.Context, ch <-chan cert.Bundle, clientset *kubernetes.Clientset, adminAPIVersion string, log hclog.Logger) {
>>>>>>> 5c809ee0
	var bundle cert.Bundle

	for {
		select {
		case bundle = <-ch:
			log.Info("Updated certificate bundle received. Updating certs...")
			// Bundle is updated, set it up

		case <-time.After(1 * time.Second):
			// This forces the mutating webhook config to remain updated
			// fairly quickly. This is a jank way to do this and we should
			// look to improve it in the future. Since we use Patch requests
			// it is pretty cheap to do, though.

		case <-ctx.Done():
			// Quit
			return
		}

		crt, err := tls.X509KeyPair(bundle.Cert, bundle.Key)
		if err != nil {
			log.Warn(fmt.Sprintf("Could not load TLS keypair: %s. Trying again...", err))
			continue
		}

		isLeader := true
		if c.flagUseLeaderElector {
			// Only the leader should do the caBundle patching in k8s API
			var err error
			isLeader, err = leaderElector.IsLeader()
			if err != nil {
				log.Warn(fmt.Sprintf("Could not check leader: %s. Trying again...", err))
				continue
			}
		}

		// If there is a MWC name set, then update the CA bundle.
		if isLeader && c.flagAutoName != "" && len(bundle.CACert) > 0 {
			// The CA Bundle value must be base64 encoded
			value := base64.StdEncoding.EncodeToString(bundle.CACert)
			payload := []byte(fmt.Sprintf(
				`[{
					"op": "add",
					"path": "/webhooks/0/clientConfig/caBundle",
					"value": %q
				}]`, value))

			var err error
			switch adminAPIVersion {
			// AdmissionregistrationV1 is valid in k8s 1.16+
			case "v1":
				_, err = clientset.AdmissionregistrationV1().
					MutatingWebhookConfigurations().
					Patch(ctx, c.flagAutoName, types.JSONPatchType, payload,
						metav1.PatchOptions{})
			// AdmissionregistrationV1beta1 is present in k8s 1.9 - 1.19
			case "v1beta1":
				_, err = clientset.AdmissionregistrationV1beta1().
					MutatingWebhookConfigurations().
					Patch(ctx, c.flagAutoName, types.JSONPatchType, payload,
						metav1.PatchOptions{})
			default:
				err = fmt.Errorf("unknown Admissionregistration API version %q", adminAPIVersion)
			}
			if err != nil {
				c.UI.Error(fmt.Sprintf(
					"Error updating MutatingWebhookConfiguration: %s",
					err))
				continue
			}
		}

		// Update the certificate
		c.cert.Store(&crt)
	}
}

func (c *Command) Synopsis() string { return synopsis }
func (c *Command) Help() string {
	c.once.Do(c.init)
	return c.help
}

const synopsis = "Vault Agent injector service"
const help = `
Usage: vault-k8s agent-inject [options]
  Run the Admission Webhook server for injecting Vault Agent containers into pods.
`<|MERGE_RESOLUTION|>--- conflicted
+++ resolved
@@ -137,25 +137,11 @@
 		leaderElector = leader.New(ctx, logger, clientset)
 	}
 
-<<<<<<< HEAD
-=======
-	level, err := c.logLevel()
-	if err != nil {
-		c.UI.Error(fmt.Sprintf("Error setting log level: %s", err))
-		return 1
-	}
-
-	logger := hclog.New(&hclog.LoggerOptions{
-		Name:       "handler",
-		Level:      level,
-		JSONFormat: (c.flagLogFormat == "json")})
-
 	adminAPIVersion, err := getAdminAPIVersion(ctx, clientset)
 	if err != nil {
 		logger.Warn(fmt.Sprintf("failed to determine Admissionregistration API version, defaulting to %s", adminAPIVersion), "error", err)
 	}
 
->>>>>>> 5c809ee0
 	// Determine where to source the certificates from
 	var certSource cert.Source = &cert.GenSource{
 		Name:            "Agent Inject",
@@ -180,11 +166,7 @@
 	certCh := make(chan cert.Bundle)
 	certNotify := cert.NewNotify(ctx, certCh, certSource, logger.Named("notify"))
 	go certNotify.Run()
-<<<<<<< HEAD
-	go c.certWatcher(ctx, certCh, clientset, leaderElector, logger.Named("certwatcher"))
-=======
-	go c.certWatcher(ctx, certCh, clientset, adminAPIVersion, logger.Named("certwatcher"))
->>>>>>> 5c809ee0
+	go c.certWatcher(ctx, certCh, clientset, leaderElector, adminAPIVersion, logger.Named("certwatcher"))
 
 	// Build the HTTP handler and server
 	injector := agentInject.Handler{
@@ -292,11 +274,7 @@
 	return adminAPIVersion, err
 }
 
-<<<<<<< HEAD
-func (c *Command) certWatcher(ctx context.Context, ch <-chan cert.Bundle, clientset *kubernetes.Clientset, leaderElector leader.Elector, log hclog.Logger) {
-=======
-func (c *Command) certWatcher(ctx context.Context, ch <-chan cert.Bundle, clientset *kubernetes.Clientset, adminAPIVersion string, log hclog.Logger) {
->>>>>>> 5c809ee0
+func (c *Command) certWatcher(ctx context.Context, ch <-chan cert.Bundle, clientset *kubernetes.Clientset, leaderElector leader.Elector, adminAPIVersion string, log hclog.Logger) {
 	var bundle cert.Bundle
 
 	for {

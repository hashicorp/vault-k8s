package injector

import (
	"context"
	"crypto/tls"
	"encoding/base64"
	"errors"
	"flag"
	"fmt"
	"net/http"
	"os"
	"os/signal"
	"strings"
	"sync"
	"sync/atomic"
	"time"

	"github.com/hashicorp/go-hclog"
	agentInject "github.com/hashicorp/vault-k8s/agent-inject"
	"github.com/hashicorp/vault-k8s/helper/cert"
	"github.com/hashicorp/vault-k8s/leader"
	"github.com/mitchellh/cli"
	"github.com/prometheus/client_golang/prometheus/promhttp"
	"k8s.io/apimachinery/pkg/types"
	"k8s.io/client-go/informers"
	informerv1 "k8s.io/client-go/informers/core/v1"
	"k8s.io/client-go/kubernetes"
	"k8s.io/client-go/rest"
	"k8s.io/client-go/tools/cache"
)

type Command struct {
	UI cli.Ui

	flagListen             string // Address of Vault Server
	flagLogLevel           string // Log verbosity
	flagLogFormat          string // Log format
	flagCertFile           string // TLS Certificate to serve
	flagKeyFile            string // TLS private key to serve
	flagAutoName           string // MutatingWebhookConfiguration for updating
	flagAutoHosts          string // SANs for the auto-generated TLS cert.
	flagVaultService       string // Name of the Vault service
	flagProxyAddress       string // HTTP proxy address used to talk to the Vault service
	flagVaultImage         string // Name of the Vault Image to use
	flagVaultAuthType      string // Type of Vault Auth Method to use
	flagVaultAuthPath      string // Mount path of the Vault Auth Method
	flagRevokeOnShutdown   bool   // Revoke Vault Token on pod shutdown
	flagRunAsUser          string // User (uid) to run Vault agent as
	flagRunAsGroup         string // Group (gid) to run Vault agent as
	flagRunAsSameUser      bool   // Run Vault agent as the User (uid) of the first application container
	flagSetSecurityContext bool   // Set SecurityContext in injected containers
	flagTelemetryPath      string // Path under which to expose metrics
	flagUseLeaderElector   bool   // Use leader elector code
<<<<<<< HEAD
	flagDefaultTemplate    string // Toggles which default template to use
=======
	flagResourceRequestCPU string // Set CPU request in the injected containers
	flagResourceRequestMem string // Set Memory request in the injected containers
	flagResourceLimitCPU   string // Set CPU limit in the injected containers
	flagResourceLimitMem   string // Set Memory limit in the injected containers
>>>>>>> 6d4b501f

	flagSet *flag.FlagSet

	once sync.Once
	help string
	cert atomic.Value
}

// TODO Add flag for Vault TLS
func (c *Command) Run(args []string) int {
	ctx, cancelFunc := context.WithCancel(context.Background())
	defer cancelFunc()

	c.once.Do(c.init)
	if err := c.flagSet.Parse(args); err != nil {
		return 1
	}

	if err := c.parseEnvs(); err != nil {
		c.UI.Error(fmt.Sprintf("Error parsing environment variables: %s", err))
		return 1
	}

	if c.flagVaultService == "" {
		c.UI.Error("No Vault service configured")
		return 1
	}

	switch c.flagDefaultTemplate {
	case "map":
	case "json":
	default:
		c.UI.Error(fmt.Sprintf("Invalid default flag type: %s", c.flagDefaultTemplate))
		return 1
	}

	// We must have an in-cluster K8S client
	config, err := rest.InClusterConfig()
	if err != nil {
		c.UI.Error(fmt.Sprintf("Error loading in-cluster K8S config: %s", err))
		return 1
	}

	clientset, err := kubernetes.NewForConfig(config)
	if err != nil {
		c.UI.Error(fmt.Sprintf("Error creating K8S client: %s", err))
		return 1
	}

	namespace := getNamespace()
	var secrets informerv1.SecretInformer
	var leaderElector *leader.LeaderElector
	if c.flagUseLeaderElector {
		c.UI.Info("Using leader elector logic")
		factory := informers.NewSharedInformerFactoryWithOptions(clientset, 0, informers.WithNamespace(namespace))
		secrets = factory.Core().V1().Secrets()
		go secrets.Informer().Run(ctx.Done())
		if !cache.WaitForCacheSync(ctx.Done(), secrets.Informer().HasSynced) {
			c.UI.Error("timeout syncing Secrets informer")
			return 1
		}
		leaderElector = leader.New()
	}

	level, err := c.logLevel()
	if err != nil {
		c.UI.Error(fmt.Sprintf("Error setting log level: %s", err))
		return 1
	}

	logger := hclog.New(&hclog.LoggerOptions{
		Name:       "handler",
		Level:      level,
		JSONFormat: (c.flagLogFormat == "json")})

	// Determine where to source the certificates from
	var certSource cert.Source = &cert.GenSource{
		Name:          "Agent Inject",
		Hosts:         strings.Split(c.flagAutoHosts, ","),
		K8sClient:     clientset,
		Namespace:     namespace,
		SecretsCache:  secrets,
		LeaderElector: leaderElector,
		Log:           logger.Named("auto-tls"),
	}
	if c.flagCertFile != "" {
		certSource = &cert.DiskSource{
			CertPath: c.flagCertFile,
			KeyPath:  c.flagKeyFile,
		}
	}

	// Create the certificate notifier so we can update for certificates,
	// then start all the background routines for updating certificates.
	certCh := make(chan cert.Bundle)
	certNotify := cert.NewNotify(ctx, certCh, certSource)
	go certNotify.Run()
	go c.certWatcher(ctx, certCh, clientset, logger.Named("certwatcher"))

	// Build the HTTP handler and server
	injector := agentInject.Handler{
		VaultAddress:       c.flagVaultService,
		VaultAuthType:      c.flagVaultAuthType,
		VaultAuthPath:      c.flagVaultAuthPath,
		ProxyAddress:       c.flagProxyAddress,
		ImageVault:         c.flagVaultImage,
		Clientset:          clientset,
		RequireAnnotation:  true,
		Log:                logger,
		RevokeOnShutdown:   c.flagRevokeOnShutdown,
		UserID:             c.flagRunAsUser,
		GroupID:            c.flagRunAsGroup,
		SameID:             c.flagRunAsSameUser,
		SetSecurityContext: c.flagSetSecurityContext,
<<<<<<< HEAD
		DefaultTemplate:    c.flagDefaultTemplate,
=======
		ResourceRequestCPU: c.flagResourceRequestCPU,
		ResourceRequestMem: c.flagResourceRequestMem,
		ResourceLimitCPU:   c.flagResourceLimitCPU,
		ResourceLimitMem:   c.flagResourceLimitMem,
>>>>>>> 6d4b501f
	}

	mux := http.NewServeMux()
	mux.HandleFunc("/mutate", injector.Handle)
	mux.HandleFunc("/health/ready", c.handleReady)

	// Registering path to expose metrics
	if c.flagTelemetryPath != "" {
		c.UI.Info(fmt.Sprintf("Registering telemetry path on %q", c.flagTelemetryPath))
		mux.Handle(c.flagTelemetryPath, promhttp.Handler())
	}

	var handler http.Handler = mux
	server := &http.Server{
		Addr:      c.flagListen,
		Handler:   handler,
		TLSConfig: &tls.Config{GetCertificate: c.getCertificate},
	}

	trap := make(chan os.Signal, 1)
	signal.Notify(trap, os.Interrupt)
	defer func() {
		signal.Stop(trap)
		cancelFunc()
	}()
	go func() {
		select {
		case <-trap:
			if err := server.Shutdown(ctx); err != nil {
				c.UI.Error(fmt.Sprintf("Error shutting down handler: %s", err))
			}
			cancelFunc()
		case <-ctx.Done():
		}
	}()

	injector.Log.Info("Starting handler..")

	c.UI.Info(fmt.Sprintf("Listening on %q...", c.flagListen))
	if err := server.ListenAndServeTLS(c.flagCertFile, c.flagKeyFile); err != nil {
		c.UI.Error(fmt.Sprintf("Error listening: %s", err))
		return 1
	}

	return 0
}

func getNamespace() string {
	namespace := os.Getenv("NAMESPACE")
	if namespace != "" {
		return namespace
	}

	return "default"
}

func (c *Command) handleReady(rw http.ResponseWriter, req *http.Request) {
	// Always ready at this point. The main readiness check is whether
	// there is a TLS certificate. If we reached this point it means we
	// served a TLS certificate.
	rw.WriteHeader(204)
}

func (c *Command) getCertificate(*tls.ClientHelloInfo) (*tls.Certificate, error) {
	certRaw := c.cert.Load()
	if certRaw == nil {
		return nil, errors.New("no certificate available")
	}

	return certRaw.(*tls.Certificate), nil
}

func (c *Command) certWatcher(ctx context.Context, ch <-chan cert.Bundle, clientset *kubernetes.Clientset, log hclog.Logger) {
	var bundle cert.Bundle
	for {
		select {
		case bundle = <-ch:
			log.Info("Updated certificate bundle received. Updating certs...")
			// Bundle is updated, set it up

		case <-time.After(1 * time.Second):
			// This forces the mutating webhook config to remain updated
			// fairly quickly. This is a jank way to do this and we should
			// look to improve it in the future. Since we use Patch requests
			// it is pretty cheap to do, though.

		case <-ctx.Done():
			// Quit
			return
		}

		crt, err := tls.X509KeyPair(bundle.Cert, bundle.Key)
		if err != nil {
			log.Error(fmt.Sprintf("Error loading TLS keypair: %s", err))
			continue
		}

		isLeader := true
		if c.flagUseLeaderElector {
			// Only the leader should do the caBundle patching in k8s API
			var err error
			le := leader.New()
			isLeader, err = le.IsLeader()
			if err != nil {
				log.Error(fmt.Sprintf("error checking leader: %s", err))
				continue
			}
		}

		// If there is a MWC name set, then update the CA bundle.
		if isLeader && c.flagAutoName != "" && len(bundle.CACert) > 0 {
			// The CA Bundle value must be base64 encoded
			value := base64.StdEncoding.EncodeToString(bundle.CACert)

			_, err := clientset.AdmissionregistrationV1beta1().
				MutatingWebhookConfigurations().
				Patch(c.flagAutoName, types.JSONPatchType, []byte(fmt.Sprintf(
					`[{
						"op": "add",
						"path": "/webhooks/0/clientConfig/caBundle",
						"value": %q
					}]`, value)))
			if err != nil {
				c.UI.Error(fmt.Sprintf(
					"Error updating MutatingWebhookConfiguration: %s",
					err))
				continue
			}
		}

		// Update the certificate
		c.cert.Store(&crt)
	}
}

func (c *Command) Synopsis() string { return synopsis }
func (c *Command) Help() string {
	c.once.Do(c.init)
	return c.help
}

const synopsis = "Vault Agent injector service"
const help = `
Usage: vault-k8s agent-inject [options]
  Run the Admission Webhook server for injecting Vault Agent containers into pods.
`<|MERGE_RESOLUTION|>--- conflicted
+++ resolved
@@ -51,14 +51,11 @@
 	flagSetSecurityContext bool   // Set SecurityContext in injected containers
 	flagTelemetryPath      string // Path under which to expose metrics
 	flagUseLeaderElector   bool   // Use leader elector code
-<<<<<<< HEAD
 	flagDefaultTemplate    string // Toggles which default template to use
-=======
 	flagResourceRequestCPU string // Set CPU request in the injected containers
 	flagResourceRequestMem string // Set Memory request in the injected containers
 	flagResourceLimitCPU   string // Set CPU limit in the injected containers
 	flagResourceLimitMem   string // Set Memory limit in the injected containers
->>>>>>> 6d4b501f
 
 	flagSet *flag.FlagSet
 
@@ -173,14 +170,11 @@
 		GroupID:            c.flagRunAsGroup,
 		SameID:             c.flagRunAsSameUser,
 		SetSecurityContext: c.flagSetSecurityContext,
-<<<<<<< HEAD
 		DefaultTemplate:    c.flagDefaultTemplate,
-=======
 		ResourceRequestCPU: c.flagResourceRequestCPU,
 		ResourceRequestMem: c.flagResourceRequestMem,
 		ResourceLimitCPU:   c.flagResourceLimitCPU,
 		ResourceLimitMem:   c.flagResourceLimitMem,
->>>>>>> 6d4b501f
 	}
 
 	mux := http.NewServeMux()

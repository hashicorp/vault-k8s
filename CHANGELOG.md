## Unreleased

## 1.1.0 (November 17, 2022)

Changes:
* Building with go 1.19.3
* Default to Vault v1.12.1

Features:
* Allow modifying agent and agent-init containers with json-patch [GH-399](https://github.com/hashicorp/vault-k8s/pull/399)
* Support for setting [`exit_on_err`](https://github.com/hashicorp/vault/pull/17091) in the agent auto-auth method config [GH-400](https://github.com/hashicorp/vault-k8s/pull/400).

<<<<<<< HEAD
Bugs:
* Preserve metadata when updating the cert secret [GH-401](https://github.com/hashicorp/vault-k8s/pull/401)
=======
Improvements:
* Dependency updates:
  * github.com/cenkalti/backoff/v4 v4.1.1 => v4.1.3
  * github.com/hashicorp/go-hclog v1.0.0 => v1.3.1
  * github.com/hashicorp/go-secure-stdlib/tlsutil v0.1.1 => v0.1.2
  * github.com/hashicorp/vault/sdk v0.2.1 => v0.6.1
  * github.com/mitchellh/cli v1.1.4 => v1.1.5
  * github.com/operator-framework/operator-lib v0.8.0 => v0.11.0
  * github.com/prometheus/client_golang v1.11.1 => v1.12.1
  * github.com/stretchr/testify v1.8.0 => v1.8.1
  * k8s.io/api v0.22.2 => v0.25.4
  * k8s.io/apimachinery v0.22.2 => v0.25.4
  * k8s.io/client-go v0.22.2 => v0.25.4
>>>>>>> 7a666343

## 1.0.1 (October 24, 2022)

Changes:
* Default to Vault v1.12.0

Bugs:
* Default ephemeral storage resources to unset for injected containers [GH-386](https://github.com/hashicorp/vault-k8s/pull/386)

Improvements:
* Upgrade dependency `golang.org/x/net` from `v0.0.0-20220708220712-1185a9018129` to `v0.0.0-20221004154528-8021a29435af`
* Upgrade dependency `golang.org/x/sys` from `v0.0.0-20220520151302-bc2c85ada10a` to `v0.0.0-20220728004956-3c1f35247d10`
* Upgrade dependency `golang.org/x/text` from v0.3.7 to v0.3.8

## 1.0.0 (September 6, 2022)

Changes:
* Upgrade Docker base image to alpine:3.16.2 [GH-382](https://github.com/hashicorp/vault-k8s/pull/382)
* Default to Vault v1.11.3

Features:
* Support for setting [`disable_keep_alives`](https://github.com/hashicorp/vault/pull/16479) in the agent config [GH-376](https://github.com/hashicorp/vault-k8s/pull/376)
* Added flags, envs and annotations to control ephemeral storage resources for injected containers [GH-360](https://github.com/hashicorp/vault-k8s/pull/360)

## 0.17.0 (July 28, 2022)

Features:
* Support for setting [`disable_idle_connections`](https://github.com/hashicorp/vault/pull/15986) in the agent config [GH-366](https://github.com/hashicorp/vault-k8s/pull/366)

Improvements:
* Added support to configure default vault namespace on the agent config [GH-345](https://github.com/hashicorp/vault-k8s/pull/345)

Bugs:
* Properly return admission errors [GH-363](https://github.com/hashicorp/vault-k8s/pull/363)

## 0.16.1 (May 25, 2022)

Improvements:
* ConfigMap with missing vault section should default to env vars [GH-353](https://github.com/hashicorp/vault-k8s/pull/353)
* Wait for certificate before starting HTTP listener [GH-354](https://github.com/hashicorp/vault-k8s/pull/354)
* Update example injector mutating webhook config to exclude agent pod [GH-351](https://github.com/hashicorp/vault-k8s/pull/351)

Bugs:
* Certificate watcher timer deadlock fix [GH-350](https://github.com/hashicorp/vault-k8s/pull/350)

## 0.16.0 (May 11, 2022)

Features:
* Add agent-enable-quit annotation [GH-330](https://github.com/hashicorp/vault-k8s/pull/330)
* Add go-max-procs annotation [GH-333](https://github.com/hashicorp/vault-k8s/pull/333)
* Add min and max auth backoff annotations and environment variables [GH-341](https://github.com/hashicorp/vault-k8s/pull/341)

Improvements:
* Add a name to the service port [GH-262](https://github.com/hashicorp/vault-k8s/pull/262)

Changes:
* Only update webhook CA bundles when needed [GH-336](https://github.com/hashicorp/vault-k8s/pull/336)

## 0.15.0 (March 21, 2022)

Features:
* Add agent-inject-containers annotation [GH-313](https://github.com/hashicorp/vault-k8s/pull/313)

Changes:
* Build with go 1.17.8
* Default to Vault v1.9.4

## 0.14.2 (January 19, 2022)

Changes:
* Build with go 1.17.6
* Default to Vault v1.9.2

## 0.14.1 (November 17, 2021)

Changes:
* Bump the default Vault image to v1.9.0

Improvements:
* Dependency update [GH-304](https://github.com/hashicorp/vault-k8s/pull/304)

## 0.14.0 (October 21, 2021)

Improvements:
* Added options for setting the TLS minimum version (default 1.2) and supported cipher suites: [GH-302](https://github.com/hashicorp/vault-k8s/pull/302)

## 0.13.1 (September 29, 2021)

Changes:
* Bump the default Vault image to v1.8.3

## 0.13.0 (September 15, 2021)

Improvements:
* Continuously retry updating the cert secret: [GH-280](https://github.com/hashicorp/vault-k8s/pull/280)
* Keep the last CA when creating a new one: [GH-287](https://github.com/hashicorp/vault-k8s/pull/287)
* Moved leader election inside vault-k8s: [GH-271](https://github.com/hashicorp/vault-k8s/pull/271)
* Add projected service account support [GH-288](https://github.com/hashicorp/vault-k8s/pull/288)

Bugs:
* Set GVK on AdmissionReview responses in webhook [GH-296](https://github.com/hashicorp/vault-k8s/pull/296)
* Fix a typo in deploy/injector-mutating-webhook.yaml manifest [GH-296](https://github.com/hashicorp/vault-k8s/pull/296)

## 0.12.0 (August 18, 2021)

Features:
* New annotation to allow the user to set the rendered file permission: [GH-277](https://github.com/hashicorp/vault-k8s/pull/277)
* Adds flag and annotation to configure template config `static_secret_render_interval`: [GH-276](https://github.com/hashicorp/vault-k8s/pull/276)

## 0.11.0 (July 28, 2021)

Features:
* Added exit_on_retry_failure flag and annotation: [GH-267](https://github.com/hashicorp/vault-k8s/pull/267)

Improvements:
* Switch the default vault image to come from the hashicorp docker hub org: [GH-270](https://github.com/hashicorp/vault-k8s/pull/270)
* Better support for setting the region when auth type is AWS: [GH-268](https://github.com/hashicorp/vault-k8s/pull/268)
* Added support for K8s v1 Admission API: [GH-273](https://github.com/hashicorp/vault-k8s/pull/273)

## 0.10.2 (June 16, 2021)

Improvements:
* Dependency update: [GH-265](https://github.com/hashicorp/vault-k8s/pull/265)

## 0.10.1 (May 25, 2021)

Bugs:
* Fix agent-inject-token when caching enabled: [GH-250](https://github.com/hashicorp/vault-k8s/pull/250)
* Remove new line from injected token: [GH-250](https://github.com/hashicorp/vault-k8s/pull/250)

## 0.10.0 (April 14, 2021)

Features:
* Added flags/envs to change default resources for all injected containers: [GH-235](https://github.com/hashicorp/vault-k8s/pull/235)
* Added an annotation to use template path on disk: [GH-222](https://github.com/hashicorp/vault-k8s/pull/222)
* Added an annotation and global flag to change default template from map to json: [GH-242](https://github.com/hashicorp/vault-k8s/pull/242)

Improvements:
* Better support for IRSA on AWS/EKS: [GH-169](https://github.com/hashicorp/vault-k8s/pull/169)

## 0.9.0 (March 18, 2021)

Features:
* Added annotation to specify HTTPS proxy on Vault Agent containers: [GH-211](https://github.com/hashicorp/vault-k8s/pull/211)
* Added support for all auto-auth methods: [GH-213](https://github.com/hashicorp/vault-k8s/pull/213)
* Added support for persistent agent caching: [GH-229](https://github.com/hashicorp/vault-k8s/pull/229)
* Arm binaries and images are now being published as part of a release: [GH-221](https://github.com/hashicorp/vault-k8s/pull/221)

Improvements:

Bugs:

## 0.8.0 (February 2, 2021)

Features:
* Added annotation to copy mounts from a specified container: [GH-212](https://github.com/hashicorp/vault-k8s/pull/212)
* Added annotation to change log format for the agent: [GH-200](https://github.com/hashicorp/vault-k8s/pull/200)

## 0.7.0 (January 5, 2021)

Features:
* Added UBI container image: [GH-183](https://github.com/hashicorp/vault-k8s/pull/183)
* Support for multiple replicas with auto-tls: [GH-198](https://github.com/hashicorp/vault-k8s/pull/198)

## 0.6.0 (October 20, 2020)

Features:
* Added `extra-secret` annotation for mounting kube-secrets: [GH-119](https://github.com/hashicorp/vault-k8s/pull/119)

Improvements:
* Resource limits and requests can be disabled via annotation: [GH-174](https://github.com/hashicorp/vault-k8s/pull/174)

## 0.5.0 (August 24, 2020)

Features:
* Added annotations to configure agent caching/listener: [GH-132](https://github.com/hashicorp/vault-k8s/pull/132)
* Added annotation for specifying filenames and paths within the secrets volume: [GH-158](https://github.com/hashicorp/vault-k8s/pull/158)
* Added prometheus telemetry support: [GH-145](https://github.com/hashicorp/vault-k8s/pull/145)

Improvements:
* Injected agents are now configured with `readOnlyRootFilesystem: true`: [GH-142](https://github.com/hashicorp/vault-k8s/pull/142)
* Added additional security contexts for better integration with restrictive PSPs: [GH-153](https://github.com/hashicorp/vault-k8s/pull/153)
* Added unique token volumes for init/sidecar: [GH-170](https://github.com/hashicorp/vault-k8s/pull/170)

## 0.4.0 (June 2, 2020)

Features:
* Added annotations/envs to change the UID and GID of the Vault Agent process: [GH-60](https://github.com/hashicorp/vault-k8s/pull/60)
* Added command-line options, annotations, and envs for `run-as-same-user` and `set-security-context`: [GH-131](https://github.com/hashicorp/vault-k8s/pull/131)

Improvements:

Bugs:

## 0.3.0 (March 5th, 2020)

Features:

* Added flag/env to change log-format for the injector: [GH-50](https://github.com/hashicorp/vault-k8s/pull/50)
* Added annotation to run a command after template has been rendered: [GH-57](https://github.com/hashicorp/vault-k8s/pull/57)
* Added annotation to configure Vault namespace: [GH-82](https://github.com/hashicorp/vault-k8s/pull/82)
* Added annotation to configure Vault Agent log level: [GH-82](https://github.com/hashicorp/vault-k8s/pull/82)
* Added annotation that shares the Vault Agent token in the shared volume: [GH-77](https://github.com/hashicorp/vault-k8s/pull/77)
* Added annotations to configure token revocation during shutdown: [GH-67](https://github.com/hashicorp/vault-k8s/pull/67)
* Added annotations to customize render path of secrets (per secret and global default): [GH-71](https://github.com/hashicorp/vault-k8s/pull/71)
* Added annotation to preserve case: [GH-71](https://github.com/hashicorp/vault-k8s/pull/71)
* Added annotation to configure if the init container runs first or last: [GH-91](https://github.com/hashicorp/vault-k8s/pull/91)

Improvements:

* Added `GO111MODULE` flag to `Makefile`: [GH-61](https://github.com/hashicorp/vault-k8s/pull/61)
* Changed token location from `/home/vault/.token` to `/home/vault/.vault-token`: [GH-66](https://github.com/hashicorp/vault-k8s/pull/66)

Bugs:
* Fixed bug where secret volumes were not shared with other init containers: [GH-91](https://github.com/hashicorp/vault-k8s/pull/91)

## 0.2.0 (January 31st, 2020)

Features:

* Added configurable auth mount path annotation and environment variable [GH-23]
* Added kustomize [GH-43]

## 0.1.2 (January 8th, 2020)

Bugs:

* Fixed bug where tlsSkipVerify was true by default [GH-34]

## 0.1.1 (January 2nd, 2020)

Bugs:

* Fixed bug causing pods in kube-system to be rejected [GH-14]

## 0.1.0 (December 17th, 2019)

Initial release<|MERGE_RESOLUTION|>--- conflicted
+++ resolved
@@ -1,4 +1,7 @@
 ## Unreleased
+
+Bugs:
+* Preserve metadata when updating the cert secret [GH-401](https://github.com/hashicorp/vault-k8s/pull/401)
 
 ## 1.1.0 (November 17, 2022)
 
@@ -10,10 +13,6 @@
 * Allow modifying agent and agent-init containers with json-patch [GH-399](https://github.com/hashicorp/vault-k8s/pull/399)
 * Support for setting [`exit_on_err`](https://github.com/hashicorp/vault/pull/17091) in the agent auto-auth method config [GH-400](https://github.com/hashicorp/vault-k8s/pull/400).
 
-<<<<<<< HEAD
-Bugs:
-* Preserve metadata when updating the cert secret [GH-401](https://github.com/hashicorp/vault-k8s/pull/401)
-=======
 Improvements:
 * Dependency updates:
   * github.com/cenkalti/backoff/v4 v4.1.1 => v4.1.3
@@ -27,7 +26,6 @@
   * k8s.io/api v0.22.2 => v0.25.4
   * k8s.io/apimachinery v0.22.2 => v0.25.4
   * k8s.io/client-go v0.22.2 => v0.25.4
->>>>>>> 7a666343
 
 ## 1.0.1 (October 24, 2022)
 

--- conflicted
+++ resolved
@@ -4,13 +4,8 @@
 * Default Vault version updated to 1.17.2
 * Dependency updates:
   * Docker image `alpine` 3.20.1 => 3.20.2
-<<<<<<< HEAD
   * Docker image `ubi8/ubi-minimal` 8.10-1018 => 8.10-1052.1724178568
-  * `github.com/prometheus/client_golang` v1.19.1 => v1.20.0
-=======
-  * Docker image `ubi8/ubi-minimal` 8.10-1018 => 8.10-1052
   * `github.com/prometheus/client_golang` v1.19.1 => v1.20.2
->>>>>>> 1152e9c4
   * `k8s.io/api` v0.30.2 => v0.31.0
   * `k8s.io/apimachinery` v0.30.2 => v0.31.0
   * `k8s.io/client-go` v0.30.2 => v0.31.0

--- conflicted
+++ resolved
@@ -150,55 +150,16 @@
 				}),
 			},
 			"",
-<<<<<<< HEAD
-			[]jsonpatch.JsonPatchOperation{
-				{
-					Operation: "add",
-					Path:      "/spec/volumes",
-				},
-				{
-					Operation: "add",
-					Path:      "/spec/volumes/-",
-				},
-				{
-					Operation: "add",
-					Path:      "/spec/volumes",
-				},
-				{
-					Operation: "add",
-					Path:      "/spec/containers/0/volumeMounts/-",
-				},
-				{
-					Operation: "add",
-					Path:      "/spec/initContainers/-",
-				},
-				{
-					Operation: "add",
-					Path:      "/spec/initContainers/0/volumeMounts/-",
-				},
-				{
-					Operation: "add",
-					Path:      "/spec/shareProcessNamespace",
-				},
-				{
-					Operation: "add",
-					Path:      "/spec/containers/-",
-				},
-				{
-					Operation: "add",
-					Path:      "/metadata/annotations/" + agent.EscapeJSONPointer(agent.AnnotationAgentStatus),
-				},
-=======
-			[]jsonpatch.Operation{
-				internal.AddOp("/spec/volumes", nil),
-				internal.AddOp("/spec/volumes/-", nil),
-				internal.AddOp("/spec/volumes", nil),
-				internal.AddOp("/spec/containers/0/volumeMounts/-", nil),
-				internal.AddOp("/spec/initContainers/-", nil),
-				internal.AddOp("/spec/initContainers/0/volumeMounts/-", nil),
-				internal.AddOp("/spec/containers/-", nil),
-				internal.AddOp("/metadata/annotations/"+internal.EscapeJSONPointer(agent.AnnotationAgentStatus), nil),
->>>>>>> bd979898
+			[]jsonpatch.Operation{
+				internal.AddOp("/spec/volumes", nil),
+				internal.AddOp("/spec/volumes/-", nil),
+				internal.AddOp("/spec/volumes", nil),
+				internal.AddOp("/spec/containers/0/volumeMounts/-", nil),
+				internal.AddOp("/spec/initContainers/-", nil),
+				internal.AddOp("/spec/initContainers/0/volumeMounts/-", nil),
+				internal.AddOp("/spec/shareProcessNamespace", nil),
+				internal.AddOp("/spec/containers/-", nil),
+				internal.AddOp("/metadata/annotations/"+internal.EscapeJSONPointer(agent.AnnotationAgentStatus), nil),
 			},
 		},
 
@@ -219,53 +180,6 @@
 				}),
 			},
 			"",
-<<<<<<< HEAD
-			[]jsonpatch.JsonPatchOperation{
-				{
-					Operation: "add",
-					Path:      "/spec/volumes",
-				},
-				{
-					Operation: "add",
-					Path:      "/spec/volumes/-",
-				},
-				{
-					Operation: "add",
-					Path:      "/spec/volumes",
-				},
-				{
-					Operation: "add",
-					Path:      "/spec/containers/0/volumeMounts/-",
-				},
-				{
-					Operation: "remove",
-					Path:      "/spec/initContainers",
-				},
-				{
-					Operation: "add",
-					Path:      "/spec/initContainers",
-				},
-				{
-					Operation: "add",
-					Path:      "/spec/initContainers/-",
-				},
-				{
-					Operation: "add",
-					Path:      "/spec/initContainers/1/volumeMounts/-",
-				},
-				{
-					Operation: "add",
-					Path:      "/spec/shareProcessNamespace",
-				},
-				{
-					Operation: "add",
-					Path:      "/spec/containers/-",
-				},
-				{
-					Operation: "add",
-					Path:      "/metadata/annotations/" + agent.EscapeJSONPointer(agent.AnnotationAgentStatus),
-				},
-=======
 			[]jsonpatch.Operation{
 				internal.AddOp("/spec/volumes", nil),
 				internal.AddOp("/spec/volumes/-", nil),
@@ -275,9 +189,9 @@
 				internal.AddOp("/spec/initContainers", nil),
 				internal.AddOp("/spec/initContainers/-", nil),
 				internal.AddOp("/spec/initContainers/1/volumeMounts/-", nil),
-				internal.AddOp("/spec/containers/-", nil),
-				internal.AddOp("/metadata/annotations/"+internal.EscapeJSONPointer(agent.AnnotationAgentStatus), nil),
->>>>>>> bd979898
+				internal.AddOp("/spec/shareProcessNamespace", nil),
+				internal.AddOp("/spec/containers/-", nil),
+				internal.AddOp("/metadata/annotations/"+internal.EscapeJSONPointer(agent.AnnotationAgentStatus), nil),
 			},
 		},
 
@@ -297,63 +211,19 @@
 				}),
 			},
 			"",
-<<<<<<< HEAD
-			[]jsonpatch.JsonPatchOperation{
-				{
-					Operation: "add",
-					Path:      "/spec/volumes",
-				},
-				{
-					Operation: "add",
-					Path:      "/spec/volumes/-",
-				},
-				{
-					Operation: "add",
-					Path:      "/spec/volumes",
-				},
-				{
-					Operation: "add",
-					Path:      "/spec/volumes",
-				},
-				{
-					Operation: "add",
-					Path:      "/spec/containers/0/volumeMounts/-",
-				},
-				{
-					Operation: "add",
-					Path:      "/spec/initContainers/-",
-				},
-				{
-					Operation: "add",
-					Path:      "/spec/initContainers/0/volumeMounts/-",
-				},
-				{
-					Operation: "add",
-					Path:      "/spec/shareProcessNamespace",
-				},
-				{
-					Operation: "add",
-					Path:      "/spec/containers/-",
-				},
-				{
-					Operation: "add",
-					Path:      "/metadata/annotations/" + agent.EscapeJSONPointer(agent.AnnotationAgentStatus),
-				},
-=======
-			[]jsonpatch.Operation{
-				internal.AddOp("/spec/volumes", nil),
-				internal.AddOp("/spec/volumes/-", nil),
-				internal.AddOp("/spec/volumes", nil),
-				internal.AddOp("/spec/volumes", nil),
-				internal.AddOp("/spec/containers/0/volumeMounts/-", nil),
-				internal.AddOp("/spec/initContainers/-", nil),
-				internal.AddOp("/spec/initContainers/0/volumeMounts/-", nil),
-				internal.AddOp("/spec/containers/-", nil),
-				internal.AddOp("/metadata/annotations/"+internal.EscapeJSONPointer(agent.AnnotationAgentStatus), nil),
->>>>>>> bd979898
-			},
-		},
-
+			[]jsonpatch.Operation{
+				internal.AddOp("/spec/volumes", nil),
+				internal.AddOp("/spec/volumes/-", nil),
+				internal.AddOp("/spec/volumes", nil),
+				internal.AddOp("/spec/volumes", nil),
+				internal.AddOp("/spec/containers/0/volumeMounts/-", nil),
+				internal.AddOp("/spec/initContainers/-", nil),
+				internal.AddOp("/spec/initContainers/0/volumeMounts/-", nil),
+				internal.AddOp("/spec/shareProcessNamespace", nil),
+				internal.AddOp("/spec/containers/-", nil),
+				internal.AddOp("/metadata/annotations/"+internal.EscapeJSONPointer(agent.AnnotationAgentStatus), nil),
+			},
+		},
 		{
 			"tls pod injection",
 			basicHandler(),
@@ -371,65 +241,18 @@
 				}),
 			},
 			"",
-<<<<<<< HEAD
-			[]jsonpatch.JsonPatchOperation{
-				{
-					Operation: "add",
-					Path:      "/spec/volumes",
-				},
-				{
-					Operation: "add",
-					Path:      "/spec/volumes/-",
-				},
-				{
-					Operation: "add",
-					Path:      "/spec/volumes",
-				},
-				{
-					Operation: "add",
-					Path:      "/spec/volumes",
-				},
-				{
-					Operation: "add",
-					Path:      "/spec/volumes",
-				},
-				{
-					Operation: "add",
-					Path:      "/spec/containers/0/volumeMounts/-",
-				},
-				{
-					Operation: "add",
-					Path:      "/spec/initContainers/-",
-				},
-				{
-					Operation: "add",
-					Path:      "/spec/initContainers/0/volumeMounts/-",
-				},
-				{
-					Operation: "add",
-					Path:      "/spec/shareProcessNamespace",
-				},
-				{
-					Operation: "add",
-					Path:      "/spec/containers/-",
-				},
-				{
-					Operation: "add",
-					Path:      "/metadata/annotations/" + agent.EscapeJSONPointer(agent.AnnotationAgentStatus),
-				},
-=======
-			[]jsonpatch.Operation{
-				internal.AddOp("/spec/volumes", nil),
-				internal.AddOp("/spec/volumes/-", nil),
-				internal.AddOp("/spec/volumes", nil),
-				internal.AddOp("/spec/volumes", nil),
-				internal.AddOp("/spec/volumes", nil),
-				internal.AddOp("/spec/containers/0/volumeMounts/-", nil),
-				internal.AddOp("/spec/initContainers/-", nil),
-				internal.AddOp("/spec/initContainers/0/volumeMounts/-", nil),
-				internal.AddOp("/spec/containers/-", nil),
-				internal.AddOp("/metadata/annotations/"+internal.EscapeJSONPointer(agent.AnnotationAgentStatus), nil),
->>>>>>> bd979898
+			[]jsonpatch.Operation{
+				internal.AddOp("/spec/volumes", nil),
+				internal.AddOp("/spec/volumes/-", nil),
+				internal.AddOp("/spec/volumes", nil),
+				internal.AddOp("/spec/volumes", nil),
+				internal.AddOp("/spec/volumes", nil),
+				internal.AddOp("/spec/containers/0/volumeMounts/-", nil),
+				internal.AddOp("/spec/initContainers/-", nil),
+				internal.AddOp("/spec/initContainers/0/volumeMounts/-", nil),
+				internal.AddOp("/spec/shareProcessNamespace", nil),
+				internal.AddOp("/spec/containers/-", nil),
+				internal.AddOp("/metadata/annotations/"+internal.EscapeJSONPointer(agent.AnnotationAgentStatus), nil),
 			},
 		},
 
@@ -450,60 +273,17 @@
 				}),
 			},
 			"",
-<<<<<<< HEAD
-			[]jsonpatch.JsonPatchOperation{
-				{
-					Operation: "add",
-					Path:      "/spec/volumes",
-				},
-				{
-					Operation: "add",
-					Path:      "/spec/volumes/-",
-				},
-				{
-					Operation: "add",
-					Path:      "/spec/volumes",
-				},
-				{
-					Operation: "add",
-					Path:      "/spec/volumes",
-				},
-				{
-					Operation: "add",
-					Path:      "/spec/containers/0/volumeMounts/-",
-				},
-				{
-					Operation: "add",
-					Path:      "/spec/initContainers/-",
-				},
-				{
-					Operation: "add",
-					Path:      "/spec/initContainers/0/volumeMounts/-",
-				},
-				{
-					Operation: "add",
-					Path:      "/spec/shareProcessNamespace",
-				},
-				{
-					Operation: "add",
-					Path:      "/spec/containers/-",
-				},
-				{
-					Operation: "add",
-					Path:      "/metadata/annotations/" + agent.EscapeJSONPointer(agent.AnnotationAgentStatus),
-				},
-=======
-			[]jsonpatch.Operation{
-				internal.AddOp("/spec/volumes", nil),
-				internal.AddOp("/spec/volumes/-", nil),
-				internal.AddOp("/spec/volumes", nil),
-				internal.AddOp("/spec/volumes", nil),
-				internal.AddOp("/spec/containers/0/volumeMounts/-", nil),
-				internal.AddOp("/spec/initContainers/-", nil),
-				internal.AddOp("/spec/initContainers/0/volumeMounts/-", nil),
-				internal.AddOp("/spec/containers/-", nil),
-				internal.AddOp("/metadata/annotations/"+internal.EscapeJSONPointer(agent.AnnotationAgentStatus), nil),
->>>>>>> bd979898
+			[]jsonpatch.Operation{
+				internal.AddOp("/spec/volumes", nil),
+				internal.AddOp("/spec/volumes/-", nil),
+				internal.AddOp("/spec/volumes", nil),
+				internal.AddOp("/spec/volumes", nil),
+				internal.AddOp("/spec/containers/0/volumeMounts/-", nil),
+				internal.AddOp("/spec/initContainers/-", nil),
+				internal.AddOp("/spec/initContainers/0/volumeMounts/-", nil),
+				internal.AddOp("/spec/shareProcessNamespace", nil),
+				internal.AddOp("/spec/containers/-", nil),
+				internal.AddOp("/metadata/annotations/"+internal.EscapeJSONPointer(agent.AnnotationAgentStatus), nil),
 			},
 		},
 
@@ -553,50 +333,15 @@
 				}),
 			},
 			"",
-<<<<<<< HEAD
-			[]jsonpatch.JsonPatchOperation{
-				{
-					Operation: "add",
-					Path:      "/spec/volumes",
-				},
-				{
-					Operation: "add",
-					Path:      "/spec/volumes",
-				},
-				{
-					Operation: "add",
-					Path:      "/spec/volumes",
-				},
-				{
-					Operation: "add",
-					Path:      "/spec/containers/0/volumeMounts/-",
-				},
-				{
-					Operation: "add",
-					Path:      "/spec/initContainers/-",
-				},
-				{
-					Operation: "add",
-					Path:      "/spec/initContainers/0/volumeMounts/-",
-				},
-				{
-					Operation: "add",
-					Path:      "/spec/shareProcessNamespace",
-				},
-				{
-					Operation: "add",
-					Path:      "/metadata/annotations/" + agent.EscapeJSONPointer(agent.AnnotationAgentStatus),
-				},
-=======
-			[]jsonpatch.Operation{
-				internal.AddOp("/spec/volumes", nil),
-				internal.AddOp("/spec/volumes", nil),
-				internal.AddOp("/spec/volumes", nil),
-				internal.AddOp("/spec/containers/0/volumeMounts/-", nil),
-				internal.AddOp("/spec/initContainers/-", nil),
-				internal.AddOp("/spec/initContainers/0/volumeMounts/-", nil),
-				internal.AddOp("/metadata/annotations/"+internal.EscapeJSONPointer(agent.AnnotationAgentStatus), nil),
->>>>>>> bd979898
+			[]jsonpatch.Operation{
+				internal.AddOp("/spec/volumes", nil),
+				internal.AddOp("/spec/volumes", nil),
+				internal.AddOp("/spec/volumes", nil),
+				internal.AddOp("/spec/containers/0/volumeMounts/-", nil),
+				internal.AddOp("/spec/initContainers/-", nil),
+				internal.AddOp("/spec/initContainers/0/volumeMounts/-", nil),
+				internal.AddOp("/spec/shareProcessNamespace", nil),
+				internal.AddOp("/metadata/annotations/"+internal.EscapeJSONPointer(agent.AnnotationAgentStatus), nil),
 			},
 		},
 
@@ -617,55 +362,16 @@
 				}),
 			},
 			"",
-<<<<<<< HEAD
-			[]jsonpatch.JsonPatchOperation{
-				{
-					Operation: "add",
-					Path:      "/spec/volumes",
-				},
-				{
-					Operation: "add",
-					Path:      "/spec/volumes/-",
-				},
-				{
-					Operation: "add",
-					Path:      "/spec/volumes",
-				},
-				{
-					Operation: "add",
-					Path:      "/spec/containers/0/volumeMounts/-",
-				},
-				{
-					Operation: "add",
-					Path:      "/spec/initContainers/-",
-				},
-				{
-					Operation: "add",
-					Path:      "/spec/initContainers/0/volumeMounts/-",
-				},
-				{
-					Operation: "add",
-					Path:      "/spec/shareProcessNamespace",
-				},
-				{
-					Operation: "add",
-					Path:      "/spec/containers/-",
-				},
-				{
-					Operation: "add",
-					Path:      "/metadata/annotations/" + agent.EscapeJSONPointer(agent.AnnotationAgentStatus),
-				},
-=======
-			[]jsonpatch.Operation{
-				internal.AddOp("/spec/volumes", nil),
-				internal.AddOp("/spec/volumes/-", nil),
-				internal.AddOp("/spec/volumes", nil),
-				internal.AddOp("/spec/containers/0/volumeMounts/-", nil),
-				internal.AddOp("/spec/initContainers/-", nil),
-				internal.AddOp("/spec/initContainers/0/volumeMounts/-", nil),
-				internal.AddOp("/spec/containers/-", nil),
-				internal.AddOp("/metadata/annotations/"+internal.EscapeJSONPointer(agent.AnnotationAgentStatus), nil),
->>>>>>> bd979898
+			[]jsonpatch.Operation{
+				internal.AddOp("/spec/volumes", nil),
+				internal.AddOp("/spec/volumes/-", nil),
+				internal.AddOp("/spec/volumes", nil),
+				internal.AddOp("/spec/containers/0/volumeMounts/-", nil),
+				internal.AddOp("/spec/initContainers/-", nil),
+				internal.AddOp("/spec/initContainers/0/volumeMounts/-", nil),
+				internal.AddOp("/spec/shareProcessNamespace", nil),
+				internal.AddOp("/spec/containers/-", nil),
+				internal.AddOp("/metadata/annotations/"+internal.EscapeJSONPointer(agent.AnnotationAgentStatus), nil),
 			},
 		},
 		{

package agent

import (
	"fmt"
	"strconv"
	"testing"

	"github.com/hashicorp/vault/sdk/helper/pointerutil"
	"github.com/mattbaird/jsonpatch"
	"github.com/stretchr/testify/assert"
	"github.com/stretchr/testify/require"
	corev1 "k8s.io/api/core/v1"
	v1 "k8s.io/api/core/v1"
)

func TestContainerSidecarVolume(t *testing.T) {
	annotations := map[string]string{
		AnnotationVaultRole: "foobar",
		// this will have different mount path
		fmt.Sprintf("%s-%s", AnnotationAgentInjectSecret, "secret1"):     "secrets/secret1",
		fmt.Sprintf("%s-%s", AnnotationVaultSecretVolumePath, "secret1"): "/etc/container_environment",

		// this secret will have same mount path as default mount path
		// adding this so we can make sure we don't have duplicate
		// volume mounts
		fmt.Sprintf("%s-%s", AnnotationAgentInjectSecret, "secret2"):     "secret/secret2",
		fmt.Sprintf("%s-%s", AnnotationVaultSecretVolumePath, "secret2"): "/etc/default_path",

		// Default path for all secrets
		AnnotationVaultSecretVolumePath: "/etc/default_path",

		fmt.Sprintf("%s-%s", AnnotationAgentInjectSecret, "secret3"): "secret/secret3",

		// Test adding an extra secret from Kube secrets for reference by Agent config
		fmt.Sprintf("%s", AnnotationAgentExtraSecret): "extrasecret",

		// Test copying volume mounts from an existing container in the Pod to the agent container
		fmt.Sprintf("%s", AnnotationAgentCopyVolumeMounts): "foobar",
	}

	pod := testPod(annotations)
	var patches []*jsonpatch.JsonPatchOperation
	agentConfig := AgentConfig{"foobar-image", "http://foobar:1234", DefaultVaultAuthType,
		"test", "test", true, "1000", "100", DefaultAgentRunAsSameUser,
		DefaultAgentSetSecurityContext, "", "map"}

<<<<<<< HEAD
=======
	agentConfig := AgentConfig{
		"foobar-image", "http://foobar:1234", DefaultVaultAuthType, "test", "test", true, "1000", "100",
		DefaultAgentRunAsSameUser, DefaultAgentSetSecurityContext, "",
		DefaultResourceRequestCPU, DefaultResourceRequestMem, DefaultResourceLimitCPU, DefaultResourceLimitMem,
	}
>>>>>>> 6d4b501f
	err := Init(pod, agentConfig)
	if err != nil {
		t.Errorf("got error, shouldn't have: %s", err)
	}

	agent, err := New(pod, patches)
	if err := agent.Validate(); err != nil {
		t.Errorf("agent validation failed, it shouldn't have: %s", err)
	}

	container, err := agent.ContainerSidecar()

	// One token volume mount, one config volume mount, two secrets volume mounts, and one mount copied from main container
	require.Equal(t, 6, len(container.VolumeMounts))

	require.Equal(
		t,
		[]corev1.VolumeMount{
			corev1.VolumeMount{
				Name:      agent.ServiceAccountName,
				MountPath: agent.ServiceAccountPath,
				ReadOnly:  true,
			},
			corev1.VolumeMount{
				Name:      tokenVolumeNameSidecar,
				MountPath: tokenVolumePath,
				ReadOnly:  false,
			},
			corev1.VolumeMount{
				Name:      secretVolumeName,
				MountPath: agent.Annotations[AnnotationVaultSecretVolumePath],
				ReadOnly:  false,
			},
			corev1.VolumeMount{
				Name:      fmt.Sprintf("%s-custom-%d", secretVolumeName, 0),
				MountPath: "/etc/container_environment",
				ReadOnly:  false,
			},
			corev1.VolumeMount{
				Name:      extraSecretVolumeName,
				MountPath: extraSecretVolumePath,
				ReadOnly:  true,
			},
			corev1.VolumeMount{
				Name:      "tobecopied",
				MountPath: "/etc/somewhereelse",
				ReadOnly:  false,
			},
		},
		container.VolumeMounts,
	)
}

func TestContainerSidecar(t *testing.T) {
	annotations := map[string]string{
		AnnotationVaultRole: "foobar",
	}

	pod := testPod(annotations)
	var patches []*jsonpatch.JsonPatchOperation

<<<<<<< HEAD
	agentConfig := AgentConfig{"foobar-image", "http://foobar:1234", DefaultVaultAuthType,
		"test", "test", false, "1000", "100", DefaultAgentRunAsSameUser,
		DefaultAgentSetSecurityContext, "http://proxy:3128", "map"}

=======
	agentConfig := AgentConfig{
		"foobar-image", "http://foobar:1234", DefaultVaultAuthType, "test", "test", false, "1000", "100",
		DefaultAgentRunAsSameUser, DefaultAgentSetSecurityContext, "https://proxy:3128",
		DefaultResourceRequestCPU, DefaultResourceRequestMem, DefaultResourceLimitCPU, DefaultResourceLimitMem,
	}
>>>>>>> 6d4b501f
	err := Init(pod, agentConfig)
	if err != nil {
		t.Errorf("got error, shouldn't have: %s", err)
	}

	agent, err := New(pod, patches)
	if err := agent.Validate(); err != nil {
		t.Errorf("agent validation failed, it shouldn't have: %s", err)
	}

	container, err := agent.ContainerSidecar()
	if err != nil {
		t.Errorf("creating container sidecar failed, it shouldn't have: %s", err)
	}

	expectedEnvs := 4
	if len(container.Env) != expectedEnvs {
		t.Errorf("wrong number of env vars, got %d, should have been %d", len(container.Env), expectedEnvs)
	}

	if container.Env[0].Name != "VAULT_LOG_LEVEL" {
		t.Errorf("env name wrong, should have been %s, got %s", "VAULT_LOG_LEVEL", container.Env[0].Name)
	}

	if container.Env[0].Value == "" {
		t.Error("env value empty, it shouldn't be")
	}

	if container.Env[1].Name != "VAULT_LOG_FORMAT" {
		t.Errorf("env name wrong, should have been %s, got %s", "VAULT_LOG_FORMAT", container.Env[1].Name)
	}

	if container.Env[2].Name != "HTTPS_PROXY" {
		t.Errorf("env name wrong, should have been %s, got %s", "HTTPS_PROXY", container.Env[2].Name)
	}

	if container.Env[1].Value == "" {
		t.Error("env value empty, it shouldn't be")
	}

	if container.Env[3].Name != "VAULT_CONFIG" {
		t.Errorf("env name wrong, should have been %s, got %s", "VAULT_CONFIG", container.Env[3].Name)
	}

	if container.Env[2].Value == "" {
		t.Error("env value empty, it shouldn't be")
	}

	if len(container.Args) != 1 {
		t.Errorf("wrong number of args, got %d, should have been %d", len(container.Args), 1)
	}

	if container.Args[0] != DefaultContainerArg {
		t.Errorf("arg value wrong, should have been %s, got %s", DefaultContainerArg, container.Args[0])
	}

	if container.Resources.Limits.Cpu().String() != DefaultResourceLimitCPU {
		t.Errorf("resource cpu limit value wrong, should have been %s, got %s", DefaultResourceLimitCPU, container.Resources.Limits.Cpu().String())
	}

	if container.Resources.Limits.Memory().String() != DefaultResourceLimitMem {
		t.Errorf("resource memory limit value wrong, should have been %s, got %s", DefaultResourceLimitMem, container.Resources.Limits.Memory().String())
	}

	if container.Resources.Requests.Cpu().String() != DefaultResourceRequestCPU {
		t.Errorf("resource cpu requests value wrong, should have been %s, got %s", DefaultResourceRequestCPU, container.Resources.Requests.Cpu().String())
	}

	if container.Resources.Requests.Memory().String() != DefaultResourceRequestMem {
		t.Errorf("resource memory requests value wrong, should have been %s, got %s", DefaultResourceLimitMem, container.Resources.Requests.Memory().String())
	}

	for _, volumeMount := range container.VolumeMounts {
		if volumeMount.Name == secretVolumeName && volumeMount.MountPath != annotations[AnnotationVaultSecretVolumePath] {
			t.Errorf("secrets volume path is wrong, should have been %s, got %s", volumeMount.MountPath, annotations[AnnotationVaultSecretVolumePath])
		}
	}
}

func TestContainerSidecarRevokeHook(t *testing.T) {
	trueString := "true"
	falseString := "false"

	tests := []struct {
		revokeFlag       bool
		revokeAnnotation *string
		expectedPresence bool
	}{
		{revokeFlag: true, revokeAnnotation: nil, expectedPresence: true},
		{revokeFlag: false, revokeAnnotation: nil, expectedPresence: false},
		{revokeFlag: true, revokeAnnotation: &trueString, expectedPresence: true},
		{revokeFlag: true, revokeAnnotation: &falseString, expectedPresence: false},
		{revokeFlag: false, revokeAnnotation: &trueString, expectedPresence: true},
		{revokeFlag: false, revokeAnnotation: &falseString, expectedPresence: false},
	}

	for _, tt := range tests {
		t.Run("revoke test", func(t *testing.T) {
			var revokeAnnotation string

			annotations := map[string]string{
				AnnotationVaultRole: "foobar",
			}

			if tt.revokeAnnotation == nil {
				revokeAnnotation = "<absent>"
			} else {
				annotations[AnnotationAgentRevokeOnShutdown] = *tt.revokeAnnotation
			}

			pod := testPod(annotations)
			var patches []*jsonpatch.JsonPatchOperation

<<<<<<< HEAD
			agentConfig := AgentConfig{"foobar-image", "http://foobar:1234", DefaultVaultAuthType,
				"test", "test", tt.revokeFlag, "1000", "100", DefaultAgentRunAsSameUser,
				DefaultAgentSetSecurityContext, "", "map"}

=======
			agentConfig := AgentConfig{
				"foobar-image", "http://foobar:1234", DefaultVaultAuthType, "test", "test", tt.revokeFlag, "1000", "100",
				DefaultAgentRunAsSameUser, DefaultAgentSetSecurityContext, "",
				DefaultResourceRequestCPU, DefaultResourceRequestMem, DefaultResourceLimitCPU, DefaultResourceLimitMem,
			}
>>>>>>> 6d4b501f
			err := Init(pod, agentConfig)
			if err != nil {
				t.Errorf("got error, shouldn't have: %s", err)
			}

			agent, err := New(pod, patches)
			if err := agent.Validate(); err != nil {
				t.Errorf("agent validation failed, it shouldn't have: %s", err)
			}

			container, err := agent.ContainerSidecar()
			if err != nil {
				t.Errorf("creating container sidecar failed, it shouldn't have: %s", err)
			}

			if tt.expectedPresence && container.Lifecycle.PreStop == nil {
				t.Errorf("revoke flag was %t and annotation was %s but preStop hook was absent when it was expected to be present", tt.revokeFlag, revokeAnnotation)
			}

			if !tt.expectedPresence && container.Lifecycle.PreStop != nil {
				t.Errorf("revoke flag was %t and annotation was %s but preStop hook was present when it was expected to not be present", tt.revokeFlag, revokeAnnotation)
			}
		})
	}
}

func TestContainerSidecarConfigMap(t *testing.T) {
	// None of these custom configs should matter since
	// we have AnnotationAgentConfigMap set
	annotations := map[string]string{
		AnnotationAgentConfigMap:                        "foobarConfigMap",
		AnnotationVaultRole:                             "foobar",
		AnnotationAgentPrePopulate:                      "true",
		AnnotationAgentPrePopulateOnly:                  "true",
		AnnotationVaultTLSSkipVerify:                    "true",
		AnnotationVaultTLSServerName:                    "foobar.server",
		AnnotationVaultCACert:                           "ca-cert",
		AnnotationVaultCAKey:                            "ca-key",
		AnnotationVaultClientCert:                       "client-cert",
		AnnotationVaultClientKey:                        "client-key",
		AnnotationVaultSecretVolumePath:                 "/foo/bar",
		"vault.hashicorp.com/agent-inject-secret-foo":   "db/creds/foo",
		"vault.hashicorp.com/agent-inject-template-foo": "template foo",
		"vault.hashicorp.com/agent-inject-secret-bar":   "db/creds/bar",
	}

	pod := testPod(annotations)
	var patches []*jsonpatch.JsonPatchOperation

<<<<<<< HEAD
	agentConfig := AgentConfig{"foobar-image", "http://foobar:1234", DefaultVaultAuthType,
		"test", "test", true, "1000", "100", DefaultAgentRunAsSameUser,
		DefaultAgentSetSecurityContext, "", "map"}

=======
	agentConfig := AgentConfig{
		"foobar-image", "http://foobar:1234", DefaultVaultAuthType, "test", "test", true, "1000", "100",
		DefaultAgentRunAsSameUser, DefaultAgentSetSecurityContext, "",
		DefaultResourceRequestCPU, DefaultResourceRequestMem, DefaultResourceLimitCPU, DefaultResourceLimitMem,
	}
>>>>>>> 6d4b501f
	err := Init(pod, agentConfig)
	if err != nil {
		t.Errorf("got error, shouldn't have: %s", err)
	}

	agent, err := New(pod, patches)
	if err := agent.Validate(); err != nil {
		t.Errorf("agent validation failed, it shouldn't have: %s", err)
	}

	container, err := agent.ContainerSidecar()
	if err != nil {
		t.Errorf("creating container sidecar failed, it shouldn't have: %s", err)
	}

	expectedEnvs := 2
	if len(container.Env) != expectedEnvs {
		t.Errorf("wrong number of env vars, got %d, should have been %d", len(container.Env), expectedEnvs)
	}

	arg := fmt.Sprintf("touch %s && vault agent -config=%s/config.hcl", TokenFile, configVolumePath)
	if container.Args[0] != arg {
		t.Errorf("arg value wrong, should have been %s, got %s", arg, container.Args[0])
	}
}

func TestContainerSidecarCustomResources(t *testing.T) {
	absent := "absent"

	tests := []struct {
		name               string
		agent              Agent
		expectedLimitCPU   string
		expectedLimitMem   string
		expectedRequestCPU string
		expectedRequestMem string
		expectedErr        bool
	}{
		{
			name: "valid M",
			agent: Agent{
				LimitsCPU:   "500M",
				LimitsMem:   "128M",
				RequestsCPU: "250M",
				RequestsMem: "64M",
			},
			expectedLimitCPU:   "500M",
			expectedLimitMem:   "128M",
			expectedRequestCPU: "250M",
			expectedRequestMem: "64M",
			expectedErr:        false,
		},
		{
			name: "valid G",
			agent: Agent{
				LimitsCPU:   "500G",
				LimitsMem:   "128G",
				RequestsCPU: "250G",
				RequestsMem: "64G",
			},
			expectedLimitCPU:   "500G",
			expectedLimitMem:   "128G",
			expectedRequestCPU: "250G",
			expectedRequestMem: "64G",
			expectedErr:        false,
		},
		{
			name: "valid Mi",
			agent: Agent{
				LimitsCPU:   "500Mi",
				LimitsMem:   "128Mi",
				RequestsCPU: "250Mi",
				RequestsMem: "64Mi",
			},
			expectedLimitCPU:   "500Mi",
			expectedLimitMem:   "128Mi",
			expectedRequestCPU: "250Mi",
			expectedRequestMem: "64Mi",
			expectedErr:        false,
		},
		{
			name: "valid Gi",
			agent: Agent{
				LimitsCPU:   "500Gi",
				LimitsMem:   "128Gi",
				RequestsCPU: "250Gi",
				RequestsMem: "64Gi",
			},
			expectedLimitCPU:   "500Gi",
			expectedLimitMem:   "128Gi",
			expectedRequestCPU: "250Gi",
			expectedRequestMem: "64Gi",
			expectedErr:        false,
		},
		{
			name: "valid none",
			agent: Agent{
				LimitsCPU:   "",
				LimitsMem:   "",
				RequestsCPU: "",
				RequestsMem: "",
			},
			expectedLimitCPU:   absent,
			expectedLimitMem:   absent,
			expectedRequestCPU: absent,
			expectedRequestMem: absent,
			expectedErr:        false,
		},
		{
			name: "valid 0",
			agent: Agent{
				LimitsCPU:   "0",
				LimitsMem:   "0",
				RequestsCPU: "0",
				RequestsMem: "0",
			},
			expectedLimitCPU:   "0",
			expectedLimitMem:   "0",
			expectedRequestCPU: "0",
			expectedRequestMem: "0",
			expectedErr:        false,
		},
		{
			name: "valid no requests",
			agent: Agent{
				LimitsCPU:   "500Mi",
				LimitsMem:   "128m",
				RequestsCPU: "",
				RequestsMem: "",
			},
			expectedLimitCPU:   "500Mi",
			expectedLimitMem:   "128m",
			expectedRequestCPU: absent,
			expectedRequestMem: absent,
			expectedErr:        false,
		},
		{
			name: "valid no limits",
			agent: Agent{
				LimitsCPU:   "",
				LimitsMem:   "",
				RequestsCPU: "250Mi",
				RequestsMem: "64m",
			},
			expectedLimitCPU:   absent,
			expectedLimitMem:   absent,
			expectedRequestCPU: "250Mi",
			expectedRequestMem: "64m",
			expectedErr:        false,
		},
		{
			name: "valid just cpu limit",
			agent: Agent{
				LimitsCPU:   "500Mi",
				LimitsMem:   "",
				RequestsCPU: "",
				RequestsMem: "",
			},
			expectedLimitCPU:   "500Mi",
			expectedLimitMem:   absent,
			expectedRequestCPU: absent,
			expectedRequestMem: absent,
			expectedErr:        false,
		},
		{
			name: "valid just mem limit",
			agent: Agent{
				LimitsCPU:   "",
				LimitsMem:   "128m",
				RequestsCPU: "",
				RequestsMem: "",
			},
			expectedLimitCPU:   absent,
			expectedLimitMem:   "128m",
			expectedRequestCPU: absent,
			expectedRequestMem: absent,
			expectedErr:        false,
		},
		{
			name: "valid just cpu request",
			agent: Agent{
				LimitsCPU:   "",
				LimitsMem:   "",
				RequestsCPU: "500Mi",
				RequestsMem: "",
			},
			expectedLimitCPU:   absent,
			expectedLimitMem:   absent,
			expectedRequestCPU: "500Mi",
			expectedRequestMem: absent,
			expectedErr:        false,
		},
		{
			name: "valid just mem request",
			agent: Agent{
				LimitsCPU:   "",
				LimitsMem:   "",
				RequestsCPU: "",
				RequestsMem: "128m",
			},
			expectedLimitCPU:   absent,
			expectedLimitMem:   absent,
			expectedRequestCPU: absent,
			expectedRequestMem: "128m",
			expectedErr:        false,
		},
		{
			name: "invalid cpu Mi notation",
			agent: Agent{
				LimitsCPU:   "500mi",
				LimitsMem:   "128m",
				RequestsCPU: "250mi",
				RequestsMem: "64m",
			},
			expectedLimitCPU:   "500mi",
			expectedLimitMem:   "128m",
			expectedRequestCPU: "250mi",
			expectedRequestMem: "64m",
			expectedErr:        true,
		},
		{
			name: "invalid cpu Gi notation",
			agent: Agent{
				LimitsCPU:   "500gi",
				LimitsMem:   "128m",
				RequestsCPU: "250gi",
				RequestsMem: "64m",
			},
			expectedLimitCPU:   "500gi",
			expectedLimitMem:   "128m",
			expectedRequestCPU: "250gi",
			expectedRequestMem: "64m",
			expectedErr:        true,
		},
		{
			name: "invalid mem m notation",
			agent: Agent{
				LimitsCPU:   "500Mi",
				LimitsMem:   "128mb",
				RequestsCPU: "250Mi",
				RequestsMem: "64mb",
			},
			expectedLimitCPU:   "500Mi",
			expectedLimitMem:   "128m",
			expectedRequestCPU: "250Mi",
			expectedRequestMem: "64m",
			expectedErr:        true,
		},
		{
			name: "invalid mem g notation",
			agent: Agent{
				LimitsCPU:   "500Mi",
				LimitsMem:   "128g",
				RequestsCPU: "250Mi",
				RequestsMem: "64g",
			},
			expectedLimitCPU:   "500Mi",
			expectedLimitMem:   "128m",
			expectedRequestCPU: "250Mi",
			expectedRequestMem: "64m",
			expectedErr:        true,
		},
		{
			name: "invalid mem gi notation",
			agent: Agent{
				LimitsCPU:   "500Mi",
				LimitsMem:   "128gi",
				RequestsCPU: "250Mi",
				RequestsMem: "64gi",
			},
			expectedLimitCPU:   "500Mi",
			expectedLimitMem:   "128m",
			expectedRequestCPU: "250Mi",
			expectedRequestMem: "64m",
			expectedErr:        true,
		},
	}

	for _, tt := range tests {
		t.Run(tt.name, func(t *testing.T) {
			resources, err := tt.agent.parseResources()
			if !tt.expectedErr && err != nil {
				t.Errorf("got error, shouldn't have: %s", err)
			}

			if tt.expectedErr && err == nil {
				t.Errorf("got no error, should have: %s", tt.name)
			}

			if !tt.expectedErr {
				cpu, exists := resources.Limits["cpu"]
				if tt.expectedLimitCPU == absent && exists {
					t.Errorf("expected cpu limit to not exist")
				} else if tt.expectedLimitCPU != absent && cpu.String() != tt.expectedLimitCPU {
					t.Errorf("expected cpu limit mismatch: wanted %s, got %s", tt.expectedLimitCPU, cpu.String())
				}

				mem, exists := resources.Limits["memory"]
				if tt.expectedLimitMem == absent && exists {
					t.Errorf("expected mem limit to not exist")
				} else if tt.expectedLimitMem != absent && mem.String() != tt.expectedLimitMem {
					t.Errorf("expected mem limit mismatch: wanted %s, got %s", tt.expectedLimitMem, mem.String())
				}

				cpu, exists = resources.Requests["cpu"]
				if tt.expectedRequestCPU == absent && exists {
					t.Errorf("expected cpu request to not exist")
				} else if tt.expectedRequestCPU != absent && cpu.String() != tt.expectedRequestCPU {
					t.Errorf("expected cpu request mismatch: wanted %s, got %s", tt.expectedRequestCPU, cpu.String())
				}

				mem, exists = resources.Requests["memory"]
				if tt.expectedRequestMem == absent && exists {
					t.Errorf("expected mem limit to not exist")
				} else if tt.expectedRequestMem != absent && mem.String() != tt.expectedRequestMem {
					t.Errorf("expected mem request mismatch: wanted %s, got %s", tt.expectedRequestMem, mem.String())
				}
			}
		})
	}
}

func TestContainerSidecarSecurityContext(t *testing.T) {
	type startupOptions struct {
		runAsUser                int64
		runAsGroup               int64
		runAsSameUser            bool
		readOnlyRoot             bool
		setSecurityContext       bool
		allowPrivilegeEscalation bool
		capabilities             []string
	}
	tests := []struct {
		name                    string
		startup                 startupOptions
		annotations             map[string]string
		appSCC                  *corev1.SecurityContext
		expectedSecurityContext *corev1.SecurityContext
	}{
		{
			name: "Runtime defaults, no annotations",
			startup: startupOptions{
				runAsUser:                DefaultAgentRunAsUser,
				runAsGroup:               DefaultAgentRunAsGroup,
				runAsSameUser:            DefaultAgentRunAsSameUser,
				setSecurityContext:       DefaultAgentSetSecurityContext,
				readOnlyRoot:             DefaultAgentReadOnlyRoot,
				allowPrivilegeEscalation: DefaultAgentAllowPrivilegeEscalation,
				capabilities:             []string{DefaultAgentDropCapabilities},
			},
			annotations: map[string]string{},
			appSCC:      nil,
			expectedSecurityContext: &corev1.SecurityContext{
				RunAsUser:              pointerutil.Int64Ptr(DefaultAgentRunAsUser),
				RunAsGroup:             pointerutil.Int64Ptr(DefaultAgentRunAsGroup),
				RunAsNonRoot:           pointerutil.BoolPtr(true),
				ReadOnlyRootFilesystem: pointerutil.BoolPtr(DefaultAgentReadOnlyRoot),
				Capabilities: &corev1.Capabilities{
					Drop: []corev1.Capability{DefaultAgentDropCapabilities},
				},
				AllowPrivilegeEscalation: pointerutil.BoolPtr(DefaultAgentAllowPrivilegeEscalation),
			},
		},
		{
			name: "Runtime defaults, non-root user and group annotations",
			startup: startupOptions{
				runAsUser:                DefaultAgentRunAsUser,
				runAsGroup:               DefaultAgentRunAsGroup,
				runAsSameUser:            DefaultAgentRunAsSameUser,
				setSecurityContext:       DefaultAgentSetSecurityContext,
				readOnlyRoot:             DefaultAgentReadOnlyRoot,
				allowPrivilegeEscalation: DefaultAgentAllowPrivilegeEscalation,
				capabilities:             []string{DefaultAgentDropCapabilities},
			},
			annotations: map[string]string{
				AnnotationAgentRunAsUser:  "1001",
				AnnotationAgentRunAsGroup: "1001",
			},
			appSCC: nil,
			expectedSecurityContext: &corev1.SecurityContext{
				RunAsUser:              pointerutil.Int64Ptr(1001),
				RunAsGroup:             pointerutil.Int64Ptr(1001),
				RunAsNonRoot:           pointerutil.BoolPtr(true),
				ReadOnlyRootFilesystem: pointerutil.BoolPtr(DefaultAgentReadOnlyRoot),
				Capabilities: &corev1.Capabilities{
					Drop: []corev1.Capability{DefaultAgentDropCapabilities},
				},
				AllowPrivilegeEscalation: pointerutil.BoolPtr(DefaultAgentAllowPrivilegeEscalation),
			},
		},
		{
			name: "Runtime defaults, root user and group annotations",
			startup: startupOptions{
				runAsUser:                DefaultAgentRunAsUser,
				runAsGroup:               DefaultAgentRunAsGroup,
				runAsSameUser:            DefaultAgentRunAsSameUser,
				setSecurityContext:       DefaultAgentSetSecurityContext,
				readOnlyRoot:             DefaultAgentReadOnlyRoot,
				allowPrivilegeEscalation: DefaultAgentAllowPrivilegeEscalation,
				capabilities:             []string{DefaultAgentDropCapabilities},
			},
			annotations: map[string]string{
				AnnotationAgentRunAsUser:  "0",
				AnnotationAgentRunAsGroup: "0",
			},
			appSCC: nil,
			expectedSecurityContext: &corev1.SecurityContext{
				RunAsUser:              pointerutil.Int64Ptr(0),
				RunAsGroup:             pointerutil.Int64Ptr(0),
				RunAsNonRoot:           pointerutil.BoolPtr(false),
				ReadOnlyRootFilesystem: pointerutil.BoolPtr(DefaultAgentReadOnlyRoot),
				Capabilities: &corev1.Capabilities{
					Drop: []corev1.Capability{DefaultAgentDropCapabilities},
				},
				AllowPrivilegeEscalation: pointerutil.BoolPtr(DefaultAgentAllowPrivilegeEscalation),
			},
		},
		{
			name: "Runtime defaults, root user and non-root group annotations",
			startup: startupOptions{
				runAsUser:                DefaultAgentRunAsUser,
				runAsGroup:               DefaultAgentRunAsGroup,
				runAsSameUser:            DefaultAgentRunAsSameUser,
				setSecurityContext:       DefaultAgentSetSecurityContext,
				readOnlyRoot:             DefaultAgentReadOnlyRoot,
				allowPrivilegeEscalation: DefaultAgentAllowPrivilegeEscalation,
				capabilities:             []string{DefaultAgentDropCapabilities},
			},
			annotations: map[string]string{
				AnnotationAgentRunAsUser:  "0",
				AnnotationAgentRunAsGroup: "100",
			},
			appSCC: nil,
			expectedSecurityContext: &corev1.SecurityContext{
				RunAsUser:              pointerutil.Int64Ptr(0),
				RunAsGroup:             pointerutil.Int64Ptr(100),
				RunAsNonRoot:           pointerutil.BoolPtr(false),
				ReadOnlyRootFilesystem: pointerutil.BoolPtr(DefaultAgentReadOnlyRoot),
				Capabilities: &corev1.Capabilities{
					Drop: []corev1.Capability{DefaultAgentDropCapabilities},
				},
				AllowPrivilegeEscalation: pointerutil.BoolPtr(DefaultAgentAllowPrivilegeEscalation),
			},
		},
		{
			name: "Runtime defaults, non-root user and root group annotations",
			startup: startupOptions{
				runAsUser:                DefaultAgentRunAsUser,
				runAsGroup:               DefaultAgentRunAsGroup,
				runAsSameUser:            DefaultAgentRunAsSameUser,
				setSecurityContext:       DefaultAgentSetSecurityContext,
				readOnlyRoot:             DefaultAgentReadOnlyRoot,
				allowPrivilegeEscalation: DefaultAgentAllowPrivilegeEscalation,
				capabilities:             []string{DefaultAgentDropCapabilities},
			},
			annotations: map[string]string{
				AnnotationAgentRunAsUser:  "100",
				AnnotationAgentRunAsGroup: "0",
			},
			appSCC: nil,
			expectedSecurityContext: &corev1.SecurityContext{
				RunAsUser:              pointerutil.Int64Ptr(100),
				RunAsGroup:             pointerutil.Int64Ptr(0),
				RunAsNonRoot:           pointerutil.BoolPtr(false),
				ReadOnlyRootFilesystem: pointerutil.BoolPtr(DefaultAgentReadOnlyRoot),
				Capabilities: &corev1.Capabilities{
					Drop: []corev1.Capability{DefaultAgentDropCapabilities},
				},
				AllowPrivilegeEscalation: pointerutil.BoolPtr(DefaultAgentAllowPrivilegeEscalation),
			},
		},
		{
			name: "Runtime no security context, no annotations",
			startup: startupOptions{
				runAsUser:                DefaultAgentRunAsUser,
				runAsGroup:               DefaultAgentRunAsGroup,
				runAsSameUser:            DefaultAgentRunAsSameUser,
				setSecurityContext:       false,
				readOnlyRoot:             DefaultAgentReadOnlyRoot,
				allowPrivilegeEscalation: DefaultAgentAllowPrivilegeEscalation,
				capabilities:             []string{DefaultAgentDropCapabilities},
			},
			annotations:             map[string]string{},
			appSCC:                  nil,
			expectedSecurityContext: nil,
		},
		{
			name: "Runtime no security context, but user annotation",
			startup: startupOptions{
				runAsUser:                DefaultAgentRunAsUser,
				runAsGroup:               DefaultAgentRunAsGroup,
				runAsSameUser:            DefaultAgentRunAsSameUser,
				setSecurityContext:       false,
				readOnlyRoot:             DefaultAgentReadOnlyRoot,
				allowPrivilegeEscalation: DefaultAgentAllowPrivilegeEscalation,
				capabilities:             []string{DefaultAgentDropCapabilities},
			},
			annotations: map[string]string{
				AnnotationAgentRunAsUser: "100",
			},
			appSCC: nil,
			expectedSecurityContext: &corev1.SecurityContext{
				RunAsUser:              pointerutil.Int64Ptr(100),
				RunAsGroup:             pointerutil.Int64Ptr(DefaultAgentRunAsGroup),
				RunAsNonRoot:           pointerutil.BoolPtr(true),
				ReadOnlyRootFilesystem: pointerutil.BoolPtr(DefaultAgentReadOnlyRoot),
				Capabilities: &corev1.Capabilities{
					Drop: []corev1.Capability{DefaultAgentDropCapabilities},
				},
				AllowPrivilegeEscalation: pointerutil.BoolPtr(DefaultAgentAllowPrivilegeEscalation),
			},
		},
		{
			name: "Runtime defaults, but user annotation with no security context",
			startup: startupOptions{
				runAsUser:                DefaultAgentRunAsUser,
				runAsGroup:               DefaultAgentRunAsGroup,
				runAsSameUser:            DefaultAgentRunAsSameUser,
				setSecurityContext:       DefaultAgentSetSecurityContext,
				readOnlyRoot:             DefaultAgentReadOnlyRoot,
				allowPrivilegeEscalation: DefaultAgentAllowPrivilegeEscalation,
				capabilities:             []string{DefaultAgentDropCapabilities},
			},
			annotations: map[string]string{
				AnnotationAgentRunAsUser:          "100",
				AnnotationAgentSetSecurityContext: "false",
			},
			appSCC:                  nil,
			expectedSecurityContext: nil,
		},
		{
			name: "Runtime sameAsUser, no annotations",
			startup: startupOptions{
				runAsUser:                DefaultAgentRunAsUser,
				runAsGroup:               DefaultAgentRunAsGroup,
				runAsSameUser:            true,
				setSecurityContext:       DefaultAgentSetSecurityContext,
				readOnlyRoot:             DefaultAgentReadOnlyRoot,
				allowPrivilegeEscalation: DefaultAgentAllowPrivilegeEscalation,
				capabilities:             []string{DefaultAgentDropCapabilities},
			},
			annotations: map[string]string{},
			appSCC: &corev1.SecurityContext{
				RunAsUser: pointerutil.Int64Ptr(123456),
			},
			expectedSecurityContext: &corev1.SecurityContext{
				RunAsUser:              pointerutil.Int64Ptr(123456),
				RunAsGroup:             pointerutil.Int64Ptr(DefaultAgentRunAsGroup),
				RunAsNonRoot:           pointerutil.BoolPtr(true),
				ReadOnlyRootFilesystem: pointerutil.BoolPtr(DefaultAgentReadOnlyRoot),
				Capabilities: &corev1.Capabilities{
					Drop: []corev1.Capability{DefaultAgentDropCapabilities},
				},
				AllowPrivilegeEscalation: pointerutil.BoolPtr(DefaultAgentAllowPrivilegeEscalation),
			},
		},
		{
			name: "Runtime defaults, sameAsUser annotation",
			startup: startupOptions{
				runAsUser:                DefaultAgentRunAsUser,
				runAsGroup:               DefaultAgentRunAsGroup,
				runAsSameUser:            DefaultAgentRunAsSameUser,
				setSecurityContext:       DefaultAgentSetSecurityContext,
				readOnlyRoot:             DefaultAgentReadOnlyRoot,
				allowPrivilegeEscalation: DefaultAgentAllowPrivilegeEscalation,
				capabilities:             []string{DefaultAgentDropCapabilities},
			},
			annotations: map[string]string{
				AnnotationAgentRunAsSameUser: "true",
			},
			appSCC: &corev1.SecurityContext{
				RunAsUser: pointerutil.Int64Ptr(123456),
			},
			expectedSecurityContext: &corev1.SecurityContext{
				RunAsUser:              pointerutil.Int64Ptr(123456),
				RunAsGroup:             pointerutil.Int64Ptr(DefaultAgentRunAsGroup),
				RunAsNonRoot:           pointerutil.BoolPtr(true),
				ReadOnlyRootFilesystem: pointerutil.BoolPtr(DefaultAgentReadOnlyRoot),
				Capabilities: &corev1.Capabilities{
					Drop: []corev1.Capability{DefaultAgentDropCapabilities},
				},
				AllowPrivilegeEscalation: pointerutil.BoolPtr(DefaultAgentAllowPrivilegeEscalation),
			},
		},
	}

	for _, tt := range tests {
		t.Run(tt.name, func(t *testing.T) {
			agentConfig := AgentConfig{
				Image:              "foobar-image",
				Address:            "http://foobar:1234",
				AuthPath:           "test",
				Namespace:          "test",
				RevokeOnShutdown:   true,
				UserID:             strconv.FormatInt(tt.startup.runAsUser, 10),
				GroupID:            strconv.FormatInt(tt.startup.runAsGroup, 10),
				SetSecurityContext: tt.startup.setSecurityContext,
				SameID:             tt.startup.runAsSameUser,
				ProxyAddress:       "",
			}

			tt.annotations[AnnotationVaultRole] = "foobar"
			pod := testPod(tt.annotations)
			pod.Spec.Containers[0].SecurityContext = tt.appSCC
			var patches []*jsonpatch.JsonPatchOperation

			err := Init(pod, agentConfig)
			if err != nil {
				t.Errorf("got error, shouldn't have: %s", err)
			}

			agent, err := New(pod, patches)
			if err := agent.Validate(); err != nil {
				t.Errorf("agent validation failed, it shouldn't have: %s", err)
			}

			container, err := agent.ContainerSidecar()
			if err != nil {
				t.Errorf("got error, shouldn't have: %s", err)
			}

			require.Equal(t, tt.expectedSecurityContext, container.SecurityContext)
		})
	}
}

func TestContainerCache(t *testing.T) {
	cacheMount := []corev1.VolumeMount{
		{
			Name:      cacheVolumeName,
			MountPath: cacheVolumePath,
			ReadOnly:  false,
		},
	}
	cacheVolumePatch := []*jsonpatch.JsonPatchOperation{
		{
			Operation: "add",
			Path:      "/spec/volumes",
			Value: []v1.Volume{
				{
					Name: "vault-agent-cache",
					VolumeSource: v1.VolumeSource{
						EmptyDir: &v1.EmptyDirVolumeSource{
							Medium: "Memory",
						},
					},
				},
			},
		},
	}

	tests := []struct {
		name                   string
		annotations            map[string]string
		expectCacheVolAndMount bool
	}{
		{
			"cache enabled",
			map[string]string{
				AnnotationVaultRole:        "role",
				AnnotationAgentCacheEnable: "true",
			},
			true,
		},
		{
			"cache disabled",
			map[string]string{
				AnnotationVaultRole:        "role",
				AnnotationAgentCacheEnable: "false",
			},
			false,
		},
		{
			"only init container",
			map[string]string{
				AnnotationVaultRole:            "role",
				AnnotationAgentCacheEnable:     "true",
				AnnotationAgentPrePopulateOnly: "true",
			},
			false,
		},
		{
			"only sidecar container",
			map[string]string{
				AnnotationVaultRole:        "role",
				AnnotationAgentCacheEnable: "true",
				AnnotationAgentPrePopulate: "false",
			},
			false,
		},
	}
	for _, tt := range tests {
		t.Run(tt.name, func(t *testing.T) {
			pod := testPod(tt.annotations)
			var patches []*jsonpatch.JsonPatchOperation

<<<<<<< HEAD
			agentConfig := AgentConfig{"foobar-image", "http://foobar:1234", DefaultVaultAuthType,
				"test", "test", true, "1000", "100", DefaultAgentRunAsSameUser,
				DefaultAgentSetSecurityContext, "", "map"}

=======
			agentConfig := AgentConfig{
				"foobar-image", "http://foobar:1234", DefaultVaultAuthType, "test", "test", true, "1000", "100",
				DefaultAgentRunAsSameUser, DefaultAgentSetSecurityContext, "",
				DefaultResourceRequestCPU, DefaultResourceRequestMem, DefaultResourceLimitCPU, DefaultResourceLimitMem,
			}
>>>>>>> 6d4b501f
			err := Init(pod, agentConfig)
			require.NoError(t, err)

			agent, err := New(pod, patches)
			require.NoError(t, err)
			err = agent.Validate()
			require.NoError(t, err)

			init, err := agent.ContainerInitSidecar()
			require.NoError(t, err)

			sidecar, err := agent.ContainerSidecar()
			require.NoError(t, err)

			_, err = agent.Patch()
			require.NoError(t, err)

			if tt.expectCacheVolAndMount {
				assert.Subset(t, init.VolumeMounts, cacheMount)
				assert.Subset(t, sidecar.VolumeMounts, cacheMount)
				assert.Subset(t, agent.Patches, cacheVolumePatch)
			} else {
				assert.NotSubset(t, init.VolumeMounts, cacheMount)
				assert.NotSubset(t, sidecar.VolumeMounts, cacheMount)
				assert.NotSubset(t, agent.Patches, cacheVolumePatch)
			}
		})
	}
}<|MERGE_RESOLUTION|>--- conflicted
+++ resolved
@@ -40,18 +40,12 @@
 
 	pod := testPod(annotations)
 	var patches []*jsonpatch.JsonPatchOperation
-	agentConfig := AgentConfig{"foobar-image", "http://foobar:1234", DefaultVaultAuthType,
-		"test", "test", true, "1000", "100", DefaultAgentRunAsSameUser,
-		DefaultAgentSetSecurityContext, "", "map"}
-
-<<<<<<< HEAD
-=======
 	agentConfig := AgentConfig{
 		"foobar-image", "http://foobar:1234", DefaultVaultAuthType, "test", "test", true, "1000", "100",
-		DefaultAgentRunAsSameUser, DefaultAgentSetSecurityContext, "",
+		DefaultAgentRunAsSameUser, DefaultAgentSetSecurityContext, "", "map",
 		DefaultResourceRequestCPU, DefaultResourceRequestMem, DefaultResourceLimitCPU, DefaultResourceLimitMem,
 	}
->>>>>>> 6d4b501f
+
 	err := Init(pod, agentConfig)
 	if err != nil {
 		t.Errorf("got error, shouldn't have: %s", err)
@@ -113,19 +107,13 @@
 	pod := testPod(annotations)
 	var patches []*jsonpatch.JsonPatchOperation
 
-<<<<<<< HEAD
-	agentConfig := AgentConfig{"foobar-image", "http://foobar:1234", DefaultVaultAuthType,
-		"test", "test", false, "1000", "100", DefaultAgentRunAsSameUser,
-		DefaultAgentSetSecurityContext, "http://proxy:3128", "map"}
-
-=======
 	agentConfig := AgentConfig{
 		"foobar-image", "http://foobar:1234", DefaultVaultAuthType, "test", "test", false, "1000", "100",
-		DefaultAgentRunAsSameUser, DefaultAgentSetSecurityContext, "https://proxy:3128",
+		DefaultAgentRunAsSameUser, DefaultAgentSetSecurityContext, "https://proxy:3128", "map",
 		DefaultResourceRequestCPU, DefaultResourceRequestMem, DefaultResourceLimitCPU, DefaultResourceLimitMem,
 	}
->>>>>>> 6d4b501f
-	err := Init(pod, agentConfig)
+
+  err := Init(pod, agentConfig)
 	if err != nil {
 		t.Errorf("got error, shouldn't have: %s", err)
 	}
@@ -238,19 +226,13 @@
 			pod := testPod(annotations)
 			var patches []*jsonpatch.JsonPatchOperation
 
-<<<<<<< HEAD
-			agentConfig := AgentConfig{"foobar-image", "http://foobar:1234", DefaultVaultAuthType,
-				"test", "test", tt.revokeFlag, "1000", "100", DefaultAgentRunAsSameUser,
-				DefaultAgentSetSecurityContext, "", "map"}
-
-=======
 			agentConfig := AgentConfig{
 				"foobar-image", "http://foobar:1234", DefaultVaultAuthType, "test", "test", tt.revokeFlag, "1000", "100",
-				DefaultAgentRunAsSameUser, DefaultAgentSetSecurityContext, "",
+				DefaultAgentRunAsSameUser, DefaultAgentSetSecurityContext, "", "map",
 				DefaultResourceRequestCPU, DefaultResourceRequestMem, DefaultResourceLimitCPU, DefaultResourceLimitMem,
 			}
->>>>>>> 6d4b501f
-			err := Init(pod, agentConfig)
+
+      err := Init(pod, agentConfig)
 			if err != nil {
 				t.Errorf("got error, shouldn't have: %s", err)
 			}
@@ -299,19 +281,13 @@
 	pod := testPod(annotations)
 	var patches []*jsonpatch.JsonPatchOperation
 
-<<<<<<< HEAD
-	agentConfig := AgentConfig{"foobar-image", "http://foobar:1234", DefaultVaultAuthType,
-		"test", "test", true, "1000", "100", DefaultAgentRunAsSameUser,
-		DefaultAgentSetSecurityContext, "", "map"}
-
-=======
 	agentConfig := AgentConfig{
 		"foobar-image", "http://foobar:1234", DefaultVaultAuthType, "test", "test", true, "1000", "100",
-		DefaultAgentRunAsSameUser, DefaultAgentSetSecurityContext, "",
+		DefaultAgentRunAsSameUser, DefaultAgentSetSecurityContext, "", "map",
 		DefaultResourceRequestCPU, DefaultResourceRequestMem, DefaultResourceLimitCPU, DefaultResourceLimitMem,
 	}
->>>>>>> 6d4b501f
-	err := Init(pod, agentConfig)
+
+  err := Init(pod, agentConfig)
 	if err != nil {
 		t.Errorf("got error, shouldn't have: %s", err)
 	}
@@ -1007,18 +983,12 @@
 			pod := testPod(tt.annotations)
 			var patches []*jsonpatch.JsonPatchOperation
 
-<<<<<<< HEAD
-			agentConfig := AgentConfig{"foobar-image", "http://foobar:1234", DefaultVaultAuthType,
-				"test", "test", true, "1000", "100", DefaultAgentRunAsSameUser,
-				DefaultAgentSetSecurityContext, "", "map"}
-
-=======
 			agentConfig := AgentConfig{
 				"foobar-image", "http://foobar:1234", DefaultVaultAuthType, "test", "test", true, "1000", "100",
-				DefaultAgentRunAsSameUser, DefaultAgentSetSecurityContext, "",
+				DefaultAgentRunAsSameUser, DefaultAgentSetSecurityContext, "", "map",
 				DefaultResourceRequestCPU, DefaultResourceRequestMem, DefaultResourceLimitCPU, DefaultResourceLimitMem,
 			}
->>>>>>> 6d4b501f
+
 			err := Init(pod, agentConfig)
 			require.NoError(t, err)
 

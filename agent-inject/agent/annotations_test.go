--- conflicted
+++ resolved
@@ -977,19 +977,6 @@
 			name:          "No InjectionContainers annotations",
 			annotations:   map[string]string{},
 			expectedValue: "foobar,foo1,foo2",
-<<<<<<< HEAD
-			ExpectedPatch: []jsonpatch.JsonPatchOperation{
-				{Operation: "add", Path: "/spec/volumes"},
-				{Operation: "add", Path: "/spec/volumes/-"},
-				{Operation: "add", Path: "/spec/volumes"},
-				{Operation: "add", Path: "/spec/containers/0/volumeMounts/-"},
-				{Operation: "add", Path: "/spec/containers/1/volumeMounts/-"},
-				{Operation: "add", Path: "/spec/containers/2/volumeMounts/-"},
-				{Operation: "add", Path: "/spec/initContainers"},
-				{Operation: "add", Path: "/spec/shareProcessNamespace"},
-				{Operation: "add", Path: "/spec/containers/-"},
-				{Operation: "add", Path: "/metadata/annotations/" + EscapeJSONPointer(AnnotationAgentStatus)},
-=======
 			ExpectedPatch: []jsonpatch.Operation{
 				internal.AddOp("/spec/volumes", nil),
 				internal.AddOp("/spec/volumes/-", nil),
@@ -998,53 +985,30 @@
 				internal.AddOp("/spec/containers/1/volumeMounts/-", nil),
 				internal.AddOp("/spec/containers/2/volumeMounts/-", nil),
 				internal.AddOp("/spec/initContainers", nil),
+				internal.AddOp("/spec/shareProcessNamespace", nil),
 				internal.AddOp("/spec/containers/-", nil),
 				internal.AddOp("/metadata/annotations/"+internal.EscapeJSONPointer(AnnotationAgentStatus), nil),
->>>>>>> bd979898
 			},
 		},
 		{
 			name:          "InjectionContainers annotation with container name",
 			annotations:   map[string]string{AnnotationAgentInjectContainers: "foo1"},
 			expectedValue: "foo1",
-<<<<<<< HEAD
-			ExpectedPatch: []jsonpatch.JsonPatchOperation{
-				{Operation: "add", Path: "/spec/volumes"},
-				{Operation: "add", Path: "/spec/volumes/-"},
-				{Operation: "add", Path: "/spec/volumes"},
-				{Operation: "add", Path: "/spec/containers/1/volumeMounts/-"},
-				{Operation: "add", Path: "/spec/initContainers"},
-				{Operation: "add", Path: "/spec/shareProcessNamespace"},
-				{Operation: "add", Path: "/spec/containers/-"},
-				{Operation: "add", Path: "/metadata/annotations/" + EscapeJSONPointer(AnnotationAgentStatus)},
-=======
 			ExpectedPatch: []jsonpatch.Operation{
 				internal.AddOp("/spec/volumes", nil),
 				internal.AddOp("/spec/volumes/-", nil),
 				internal.AddOp("/spec/volumes", nil),
 				internal.AddOp("/spec/containers/1/volumeMounts/-", nil),
 				internal.AddOp("/spec/initContainers", nil),
+				internal.AddOp("/spec/shareProcessNamespace", nil),
 				internal.AddOp("/spec/containers/-", nil),
 				internal.AddOp("/metadata/annotations/"+internal.EscapeJSONPointer(AnnotationAgentStatus), nil),
->>>>>>> bd979898
 			},
 		},
 		{
 			name:          "InjectionContainer annotations with multiple containers names",
 			annotations:   map[string]string{AnnotationAgentInjectContainers: "foo1,foo2"},
 			expectedValue: "foo1,foo2",
-<<<<<<< HEAD
-			ExpectedPatch: []jsonpatch.JsonPatchOperation{
-				{Operation: "add", Path: "/spec/volumes"},
-				{Operation: "add", Path: "/spec/volumes/-"},
-				{Operation: "add", Path: "/spec/volumes"},
-				{Operation: "add", Path: "/spec/containers/1/volumeMounts/-"},
-				{Operation: "add", Path: "/spec/containers/2/volumeMounts/-"},
-				{Operation: "add", Path: "/spec/initContainers"},
-				{Operation: "add", Path: "/spec/shareProcessNamespace"},
-				{Operation: "add", Path: "/spec/containers/-"},
-				{Operation: "add", Path: "/metadata/annotations/" + EscapeJSONPointer(AnnotationAgentStatus)},
-=======
 			ExpectedPatch: []jsonpatch.Operation{
 				internal.AddOp("/spec/volumes", nil),
 				internal.AddOp("/spec/volumes/-", nil),
@@ -1052,9 +1016,9 @@
 				internal.AddOp("/spec/containers/1/volumeMounts/-", nil),
 				internal.AddOp("/spec/containers/2/volumeMounts/-", nil),
 				internal.AddOp("/spec/initContainers", nil),
+				internal.AddOp("/spec/shareProcessNamespace", nil),
 				internal.AddOp("/spec/containers/-", nil),
 				internal.AddOp("/metadata/annotations/"+internal.EscapeJSONPointer(AnnotationAgentStatus), nil),
->>>>>>> bd979898
 			},
 		},
 	}

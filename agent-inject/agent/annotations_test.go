package agent

import (
	"fmt"
	"reflect"
	"strconv"
	"strings"
	"testing"

	corev1 "k8s.io/api/core/v1"

	"github.com/hashicorp/vault/sdk/helper/pointerutil"
	"github.com/mattbaird/jsonpatch"
	"github.com/stretchr/testify/require"
)

func TestInitCanSet(t *testing.T) {
	annotations := make(map[string]string)
	pod := testPod(annotations)

	agentConfig := AgentConfig{
		"foobar-image", "http://foobar:8200", "test", "test", true, "100", "1000",
		DefaultAgentRunAsSameUser, DefaultAgentSetSecurityContext,
	}
	err := Init(pod, agentConfig)
	if err != nil {
		t.Errorf("got error, shouldn't have: %s", err)
	}

	tests := []struct {
		annotationKey   string
		annotationValue string
	}{
		{annotationKey: AnnotationVaultService, annotationValue: "http://foobar:8200"},
		{annotationKey: AnnotationAgentImage, annotationValue: "foobar-image"},
		{annotationKey: AnnotationAgentRequestNamespace, annotationValue: "test"},
		{annotationKey: AnnotationAgentRevokeOnShutdown, annotationValue: "true"},
	}

	for _, tt := range tests {
		raw, ok := pod.Annotations[tt.annotationKey]
		if !ok {
			t.Errorf("Default annotation %s not set, it should be.", tt.annotationKey)
		}

		if raw != tt.annotationValue {
			t.Errorf("Default annotation confiured value incorrect, wanted %s, got %s", tt.annotationValue, raw)

		}
	}
}

func TestInitDefaults(t *testing.T) {
	annotations := make(map[string]string)
	pod := testPod(annotations)

	agentConfig := AgentConfig{
		"", "http://foobar:8200", "test", "test", true, "", "",
		DefaultAgentRunAsSameUser, DefaultAgentSetSecurityContext,
	}
	err := Init(pod, agentConfig)
	if err != nil {
		t.Errorf("got error, shouldn't have: %s", err)
	}

	tests := []struct {
		annotationKey   string
		annotationValue string
	}{
		{annotationKey: AnnotationAgentImage, annotationValue: DefaultVaultImage},
		{annotationKey: AnnotationAgentRunAsUser, annotationValue: strconv.Itoa(DefaultAgentRunAsUser)},
		{annotationKey: AnnotationAgentRunAsGroup, annotationValue: strconv.Itoa(DefaultAgentRunAsGroup)},
	}

	for _, tt := range tests {
		raw, ok := pod.Annotations[tt.annotationKey]
		if !ok {
			t.Errorf("Default annotation %s not set, it should be.", tt.annotationKey)
		}

		if raw != tt.annotationValue {
			t.Errorf("Default annotation value incorrect, wanted %s, got %s", tt.annotationValue, raw)
		}
	}
}

func TestInitError(t *testing.T) {
	annotations := make(map[string]string)
	pod := testPod(annotations)

	agentConfig := AgentConfig{
		"image", "", "authPath", "namespace", true, "100", "1000",
		DefaultAgentRunAsSameUser, DefaultAgentSetSecurityContext,
	}
	err := Init(pod, agentConfig)
	if err == nil {
		t.Error("expected error no address, got none")
	}

	errMsg := "address for Vault required"
	if !strings.Contains(err.Error(), errMsg) {
		t.Errorf("expected '%s' error, got %s", errMsg, err)
	}

	agentConfig.Address = "address"
	agentConfig.AuthPath = ""
	err = Init(pod, agentConfig)
	if err == nil {
		t.Error("expected error no authPath, got none")
	}

	errMsg = "Vault Auth Path required"
	if !strings.Contains(err.Error(), errMsg) {
		t.Errorf("expected '%s' error, got %s", errMsg, err)
	}

	agentConfig.AuthPath = "authPath"
	agentConfig.Namespace = ""
	err = Init(pod, agentConfig)
	if err == nil {
		t.Error("expected error for no namespace, got none")
	}

	errMsg = "kubernetes namespace required"
	if !strings.Contains(err.Error(), errMsg) {
		t.Errorf("expected '%s' error, got %s", errMsg, err)
	}
}

func TestSecretAnnotationsWithPreserveCaseSensitivityFlagOff(t *testing.T) {
	tests := []struct {
		key          string
		value        string
		expectedKey  string
		expectedPath string
	}{
		{"vault.hashicorp.com/agent-inject-secret-foobar", "test1", "foobar", "test1"},
		{"vault.hashicorp.com/agent-inject-secret-FOOBAR", "test2", "foobar", "test2"},
		{"vault.hashicorp.com/agent-inject-secret-foobar-2_3", "test3", "foobar-2_3", "test3"},
		{"vault.hashicorp.com/agent-inject-secret-server.crt", "creds/tls/somecert", "server.crt", "creds/tls/somecert"},
		{"vault.hashicorp.com/agent-inject-secret", "test4", "", ""},
		{"vault.hashicorp.com/agent-inject-secret-", "test5", "", ""},
<<<<<<< HEAD
		// While this long secret name is valid within the injector, it would
		// fail admission in k8s because of limitations there on the length of
		// annotation keys
		{"vault.hashicorp.com/agent-inject-secret-this_is_very_long_and_would_fail_in_kubernetes", "test6", "this_is_very_long_and_would_fail_in_kubernetes", "test6"},
=======
		// explicitly turn on preserve case sensitivity flag
		{"vault.hashicorp.com/agent-inject-secret-FOOBAR_EXPLICIT", "test2", "FOOBAR_EXPLICIT", "test2"},
>>>>>>> 38c3f0c8
	}

	for _, tt := range tests {
		annotation := map[string]string{
			tt.key: tt.value,
			fmt.Sprintf("%s-%s", AnnotationPreserveSecretCase, "FOOBAR_EXPLICIT"): "true",
		}
		pod := testPod(annotation)
		var patches []*jsonpatch.JsonPatchOperation

		agentConfig := AgentConfig{
			"", "http://foobar:8200", "test", "test", true, "100", "1000",
			DefaultAgentRunAsSameUser, DefaultAgentSetSecurityContext,
		}
		err := Init(pod, agentConfig)
		if err != nil {
			t.Errorf("got error, shouldn't have: %s", err)
		}

		agent, err := New(pod, patches)
		if err != nil {

			t.Errorf("got error, shouldn't have: %s", err)
		}

		if tt.expectedKey != "" {
			if len(agent.Secrets) == 0 {
				t.Error("Secrets length was zero, it shouldn't have been")
			}
			if agent.Secrets[0].Name != tt.expectedKey {
				t.Errorf("expected %s, got %s", tt.expectedKey, agent.Secrets[0].Name)
			}

			if agent.Secrets[0].Path != tt.expectedPath {
				t.Errorf("expected %s, got %s", tt.expectedPath, agent.Secrets[0].Path)
<<<<<<< HEAD
			}
		} else if len(agent.Secrets) > 0 {
			t.Errorf("Secrets length was greater than zero, it shouldn't have been %s", tt.key)
		}
	}
}

func TestSecretLocationFileAnnotations(t *testing.T) {
	tests := []struct {
		name             string
		annotations      map[string]string
		expectedName     string
		expectedFilename string
		expectedLocation string
	}{
		{
			"simple name",
			map[string]string{
				"vault.hashicorp.com/agent-inject-secret-foobar": "vault/test1",
				"vault.hashicorp.com/agent-inject-file-foobar":   "foobar_simple_name",
			},
			"foobar",
			"foobar_simple_name",
			"vault/test1",
		},
		{
			"absolute file path",
			map[string]string{
				"vault.hashicorp.com/agent-inject-secret-foobar": "vault/test1",
				"vault.hashicorp.com/agent-inject-file-foobar":   "/some/path/foobar_simple_name",
			},
			"foobar",
			"/some/path/foobar_simple_name",
			"vault/test1",
		},
		{
			"long file name",
			map[string]string{
				"vault.hashicorp.com/agent-inject-secret-foobar": "vault/test2",
				"vault.hashicorp.com/agent-inject-file-foobar":   "this_is_very_long_and/would_fail_in_kubernetes/if_in_annotation",
			},
			"foobar",
			"this_is_very_long_and/would_fail_in_kubernetes/if_in_annotation",
			"vault/test2",
		},
		{
			"file doesn't match secret annotation",
			map[string]string{
				"vault.hashicorp.com/agent-inject-secret-foobar":         "vault/test2",
				"vault.hashicorp.com/agent-inject-file-notcorresponding": "this_is_very_long_and/would_fail_in_kubernetes/if_in_annotation",
			},
			"foobar",
			"",
			"vault/test2",
		},
	}

	for _, tt := range tests {
		t.Run(tt.name, func(t *testing.T) {
			pod := testPod(tt.annotations)
			var patches []*jsonpatch.JsonPatchOperation

			agent, err := New(pod, patches)
			if err != nil {
				t.Errorf("got error, shouldn't have: %s", err)
			}

			if tt.expectedName != "" {
				if len(agent.Secrets) == 0 {
					t.Error("Secrets length was zero, it shouldn't have been")
				}

				if agent.Secrets[0].Name != tt.expectedName {
					t.Errorf("expected name %s, got %s", tt.expectedName, agent.Secrets[0].Name)
				}

				if agent.Secrets[0].FilePathAndName != tt.expectedFilename {
					t.Errorf("expected file %s, got %s", tt.expectedFilename, agent.Secrets[0].Name)
				}

				if agent.Secrets[0].Path != tt.expectedLocation {
					t.Errorf("expected path %s, got %s", tt.expectedLocation, agent.Secrets[0].Path)
				}
			} else if len(agent.Secrets) > 0 {
				t.Errorf("Secrets length was greater than zero, it shouldn't have been")
			}
		})
=======

			}
		} else if len(agent.Secrets) > 0 {
			t.Error("Secrets length was greater than zero, it shouldn't have been")
		}
	}
}

func TestSecretAnnotationsWithPreserveCaseSensitivityFlagOn(t *testing.T) {
	tests := []struct {
		key          string
		value        string
		expectedKey  string
		expectedPath string
	}{
		{"vault.hashicorp.com/agent-inject-secret-foobar", "test1", "foobar", "test1"},
		{"vault.hashicorp.com/agent-inject-secret-FOOBAR", "test2", "FOOBAR", "test2"},
	}

	for _, tt := range tests {
		annotation := map[string]string{
			tt.key:                       tt.value,
			AnnotationPreserveSecretCase: "true",
		}
		pod := testPod(annotation)
		var patches []*jsonpatch.JsonPatchOperation

		agentConfig := AgentConfig{
			"", "http://foobar:8200", "test", "test", true, "100", "1000",
			DefaultAgentRunAsSameUser, DefaultAgentSetSecurityContext,
		}
		err := Init(pod, agentConfig)
		if err != nil {
			t.Errorf("got error, shouldn't have: %s", err)
		}

		agent, err := New(pod, patches)
		if err != nil {
			t.Errorf("got error, shouldn't have: %s", err)
		}

		if tt.expectedKey != "" {
			if len(agent.Secrets) == 0 {
				t.Error("Secrets length was zero, it shouldn't have been")
			}
			if agent.Secrets[0].Name != tt.expectedKey {
				t.Errorf("expected %s, got %s", tt.expectedKey, agent.Secrets[0].Name)
			}

			if agent.Secrets[0].Path != tt.expectedPath {
				t.Errorf("expected %s, got %s", tt.expectedPath, agent.Secrets[0].Path)

			}
		} else if len(agent.Secrets) > 0 {
			t.Error("Secrets length was greater than zero, it shouldn't have been")
		}
>>>>>>> 38c3f0c8
	}
}

func TestSecretTemplateAnnotations(t *testing.T) {
	tests := []struct {
		annotations      map[string]string
		expectedKey      string
		expectedTemplate string
	}{
		{
			map[string]string{
				"vault.hashicorp.com/agent-inject-secret-foobar":   "test1",
				"vault.hashicorp.com/agent-inject-template-foobar": "foobarTemplate",
			}, "foobar", "foobarTemplate",
		},
		{
			map[string]string{
				"vault.hashicorp.com/agent-inject-secret-foobar2":  "test2",
				"vault.hashicorp.com/agent-inject-template-foobar": "",
			}, "foobar2", "",
		},
		{
			map[string]string{
				"vault.hashicorp.com/agent-inject-secret-foobar":  "test1",
				"vault.hashicorp.com/agent-inject-templat-foobar": "foobarTemplate",
			}, "foobar", "",
		},
		{
			map[string]string{
				"vault.hashicorp.com/agent-inject-secret-foobar":    "test1",
				"vault.hashicorp.com/agent-inject-template-foobar2": "foobarTemplate",
			}, "foobar", "",
		},
		{
			map[string]string{
				"vault.hashicorp.com/agent-inject-secret-foobar2":  "test1",
				"vault.hashicorp.com/agent-inject-template-foobar": "foobarTemplate",
			}, "foobar2", "",
		},
		{
			map[string]string{
				"vault.hashicorp.com/agent-inject-secret-foobar2":  "test1",
				"vault.hashicorp.com/agent-inject-TEMPLATE-foobar": "foobarTemplate",
			}, "foobar2", "",
		},
	}

	for _, tt := range tests {
		pod := testPod(tt.annotations)
		var patches []*jsonpatch.JsonPatchOperation

		agentConfig := AgentConfig{
			"", "http://foobar:8200", "test", "test", true, "100", "1000",
			DefaultAgentRunAsSameUser, DefaultAgentSetSecurityContext,
		}
		err := Init(pod, agentConfig)
		if err != nil {
			t.Errorf("got error, shouldn't have: %s", err)
		}

		agent, err := New(pod, patches)
		if err != nil {
			t.Errorf("got error, shouldn't have: %s", err)
		}

		if len(agent.Secrets) == 0 {
			t.Error("Secrets length was zero, it shouldn't have been")
		}

		if agent.Secrets[0].Name != tt.expectedKey {
			t.Errorf("expected name %s, got %s", tt.expectedKey, agent.Secrets[0].Name)
		}

		if agent.Secrets[0].Template != tt.expectedTemplate {
			t.Errorf("expected template %s, got %s", tt.expectedTemplate, agent.Secrets[0].Template)
		}
	}
}

func TestTemplateShortcuts(t *testing.T) {
	tests := []struct {
		name            string
		annotations     map[string]string
		expectedSecrets map[string]Secret
	}{
		{
			"valid inject-token",
			map[string]string{
				AnnotationAgentInjectToken: "true",
			},
			map[string]Secret{
				"token": Secret{
					Name:      "token",
					Path:      TokenSecret,
					Template:  TokenTemplate,
					MountPath: secretVolumePath,
				},
			},
		},
		{
			"invalid inject-token",
			map[string]string{
				"vault.hashicorp.com/agent-inject-token-invalid": "true",
			},
			map[string]Secret{},
		},
	}

	for _, tt := range tests {
		t.Run(tt.name, func(t *testing.T) {
			pod := testPod(tt.annotations)
			agentConfig := AgentConfig{
				"", "http://foobar:8200", "test", "test", true, "100", "1000",
				DefaultAgentRunAsSameUser, DefaultAgentSetSecurityContext,
			}
			err := Init(pod, agentConfig)
			if err != nil {
				t.Errorf("got error, shouldn't have: %s", err)
			}

			var patches []*jsonpatch.JsonPatchOperation

			agent, err := New(pod, patches)
			if err != nil {
				t.Errorf("got error, shouldn't have: %s", err)
			}

			if len(agent.Secrets) != len(tt.expectedSecrets) {
				t.Errorf("agent Secrets length was %d, expected %d", len(agent.Secrets), len(tt.expectedSecrets))
			}

			for _, s := range agent.Secrets {
				if s == nil {
					t.Error("Got a nil agent Secret")
					t.FailNow()
				}
				expectedSecret, found := tt.expectedSecrets[s.Name]
				if !found {
					t.Errorf("Unexpected agent secret name %q", s.Name)
					t.FailNow()
				}
				if !reflect.DeepEqual(expectedSecret, *s) {
					t.Errorf("expected secret %+v, got agent secret %+v", expectedSecret, *s)
				}
			}
		})
	}
}

func TestSecretCommandAnnotations(t *testing.T) {
	tests := []struct {
		annotations     map[string]string
		expectedKey     string
		expectedCommand string
	}{
		{
			map[string]string{
				"vault.hashicorp.com/agent-inject-secret-foobar":  "test1",
				"vault.hashicorp.com/agent-inject-command-foobar": "pkill -HUP nginx",
			}, "foobar", "pkill -HUP nginx",
		},
		{
			map[string]string{
				"vault.hashicorp.com/agent-inject-secret-foobar":   "test2",
				"vault.hashicorp.com/agent-inject-command-foobar2": "pkill -HUP nginx",
			}, "foobar", "",
		},
	}

	for _, tt := range tests {
		pod := testPod(tt.annotations)
		agentConfig := AgentConfig{
			"", "http://foobar:8200", "test", "test", true, "100", "1000",
			DefaultAgentRunAsSameUser, DefaultAgentSetSecurityContext,
		}
		err := Init(pod, agentConfig)
		if err != nil {
			t.Errorf("got error, shouldn't have: %s", err)
		}

		var patches []*jsonpatch.JsonPatchOperation

		agent, err := New(pod, patches)
		if err != nil {
			t.Errorf("got error, shouldn't have: %s", err)
		}

		if len(agent.Secrets) == 0 {
			t.Error("Secrets length was zero, it shouldn't have been")
		}

		if agent.Secrets[0].Name != tt.expectedKey {
			t.Errorf("expected name %s, got %s", tt.expectedKey, agent.Secrets[0].Name)
		}

		if agent.Secrets[0].Command != tt.expectedCommand {
			t.Errorf("expected command %s, got %s", tt.expectedCommand, agent.Secrets[0].Command)
		}
	}
}

func TestCouldErrorAnnotations(t *testing.T) {
	tests := []struct {
		key   string
		value string
		valid bool
	}{
		{AnnotationAgentInject, "true", true},
		{AnnotationAgentInject, "false", true},
		{AnnotationAgentInject, "TRUE", true},
		{AnnotationAgentInject, "FALSE", true},
		{AnnotationAgentInject, "0", true},
		{AnnotationAgentInject, "1", true},
		{AnnotationAgentInject, "t", true},
		{AnnotationAgentInject, "f", true},
		{AnnotationAgentInject, "tRuE", false},
		{AnnotationAgentInject, "fAlSe", false},
		{AnnotationAgentInject, "", false},

		{AnnotationAgentPrePopulate, "true", true},
		{AnnotationAgentPrePopulate, "false", true},
		{AnnotationAgentPrePopulate, "TRUE", true},
		{AnnotationAgentPrePopulate, "FALSE", true},
		{AnnotationAgentPrePopulate, "0", true},
		{AnnotationAgentPrePopulate, "1", true},
		{AnnotationAgentPrePopulate, "t", true},
		{AnnotationAgentPrePopulate, "f", true},
		{AnnotationAgentPrePopulate, "tRuE", false},
		{AnnotationAgentPrePopulate, "fAlSe", false},
		{AnnotationAgentPrePopulate, "", false},

		{AnnotationAgentPrePopulateOnly, "true", true},
		{AnnotationAgentPrePopulateOnly, "false", true},
		{AnnotationAgentPrePopulateOnly, "TRUE", true},
		{AnnotationAgentPrePopulateOnly, "FALSE", true},
		{AnnotationAgentPrePopulateOnly, "0", true},
		{AnnotationAgentPrePopulateOnly, "1", true},
		{AnnotationAgentPrePopulateOnly, "t", true},
		{AnnotationAgentPrePopulateOnly, "f", true},
		{AnnotationAgentPrePopulateOnly, "tRuE", false},
		{AnnotationAgentPrePopulateOnly, "fAlSe", false},
		{AnnotationAgentPrePopulateOnly, "", false},

		{AnnotationVaultTLSSkipVerify, "true", true},
		{AnnotationVaultTLSSkipVerify, "false", true},
		{AnnotationVaultTLSSkipVerify, "TRUE", true},
		{AnnotationVaultTLSSkipVerify, "FALSE", true},
		{AnnotationVaultTLSSkipVerify, "0", true},
		{AnnotationVaultTLSSkipVerify, "1", true},
		{AnnotationVaultTLSSkipVerify, "t", true},
		{AnnotationVaultTLSSkipVerify, "f", true},
		{AnnotationVaultTLSSkipVerify, "tRuE", false},
		{AnnotationVaultTLSSkipVerify, "fAlSe", false},
		{AnnotationVaultTLSSkipVerify, "", false},

		{AnnotationAgentRevokeOnShutdown, "true", true},
		{AnnotationAgentRevokeOnShutdown, "false", true},
		{AnnotationAgentRevokeOnShutdown, "TRUE", true},
		{AnnotationAgentRevokeOnShutdown, "FALSE", true},
		{AnnotationAgentRevokeOnShutdown, "0", true},
		{AnnotationAgentRevokeOnShutdown, "1", true},
		{AnnotationAgentRevokeOnShutdown, "t", true},
		{AnnotationAgentRevokeOnShutdown, "f", true},
		{AnnotationAgentRevokeOnShutdown, "tRuE", false},
		{AnnotationAgentRevokeOnShutdown, "fAlSe", false},
		{AnnotationAgentRevokeOnShutdown, "", false},

		{AnnotationAgentRevokeGrace, "5", true},
		{AnnotationAgentRevokeGrace, "0", true},
		{AnnotationAgentRevokeGrace, "01", true},
		{AnnotationAgentRevokeGrace, "-1", false},
		{AnnotationAgentRevokeGrace, "foobar", false},

		{AnnotationAgentRunAsUser, "0", true},
		{AnnotationAgentRunAsUser, "100", true},
		{AnnotationAgentRunAsUser, "root", false},

		{AnnotationAgentRunAsGroup, "0", true},
		{AnnotationAgentRunAsGroup, "100", true},
		{AnnotationAgentRunAsGroup, "root", false},

		{AnnotationAgentSetSecurityContext, "true", true},
		{AnnotationAgentSetSecurityContext, "false", true},
		{AnnotationAgentSetSecurityContext, "secure", false},
		{AnnotationAgentSetSecurityContext, "", false},

		{AnnotationAgentCacheEnable, "true", true},
		{AnnotationAgentCacheEnable, "false", true},
		{AnnotationAgentCacheEnable, "TRUE", true},
		{AnnotationAgentCacheEnable, "FALSE", true},
		{AnnotationAgentCacheEnable, "0", true},
		{AnnotationAgentCacheEnable, "1", true},
		{AnnotationAgentCacheEnable, "t", true},
		{AnnotationAgentCacheEnable, "f", true},
		{AnnotationAgentCacheEnable, "tRuE", false},
		{AnnotationAgentCacheEnable, "fAlSe", false},
		{AnnotationAgentCacheEnable, "", false},
	}

	for i, tt := range tests {
		annotations := map[string]string{tt.key: tt.value}
		pod := testPod(annotations)
		var patches []*jsonpatch.JsonPatchOperation

		agentConfig := AgentConfig{
			"", "http://foobar:8200", "test", "test", true, "100", "1000",
			DefaultAgentRunAsSameUser, DefaultAgentSetSecurityContext,
		}
		err := Init(pod, agentConfig)
		if err != nil {
			t.Errorf("got error, shouldn't have: %s", err)
		}

		_, err = New(pod, patches)
		if err != nil && tt.valid {
			t.Errorf("[%d] got error, shouldn't have: %s", i, err)
		} else if err == nil && !tt.valid {
			t.Errorf("[%d] got no error, should have: %s", i, err)
		}
	}
}

func TestInitEmptyPod(t *testing.T) {
	var pod *corev1.Pod

	agentConfig := AgentConfig{
		"foobar-image", "http://foobar:8200", "test", "test", true, "100", "1000",
		DefaultAgentRunAsSameUser, DefaultAgentSetSecurityContext,
	}
	err := Init(pod, agentConfig)
	if err == nil {
		t.Errorf("got no error, should have")
	}
}

func TestVaultNamespaceAnnotation(t *testing.T) {
	tests := []struct {
		key           string
		value         string
		expectedValue string
	}{
		{"", "", ""},
		{"vault.hashicorp.com/namespace", "", ""},
		{"vault.hashicorp.com/namespace", "foobar", "foobar"},
		{"vault.hashicorp.com/namespace", "fooBar", "fooBar"},
	}

	for _, tt := range tests {
		annotation := map[string]string{
			tt.key: tt.value,
		}
		pod := testPod(annotation)
		var patches []*jsonpatch.JsonPatchOperation

		agentConfig := AgentConfig{
			"foobar-image", "http://foobar:8200", "test", "test", true, "100", "1000",
			DefaultAgentRunAsSameUser, DefaultAgentSetSecurityContext,
		}
		err := Init(pod, agentConfig)
		if err != nil {
			t.Errorf("got error, shouldn't have: %s", err)
		}

		agent, err := New(pod, patches)
		if err != nil {
			t.Errorf("got error, shouldn't have: %s", err)
		}

		if agent.Vault.Namespace != tt.expectedValue {
			t.Errorf("expected %s, got %s", tt.expectedValue, agent.Vault.Namespace)
		}
	}
}

func Test_runAsSameID(t *testing.T) {

	tests := []struct {
		name           string
		runAsSameUser  string
		appSCC         *corev1.SecurityContext
		expectedResult bool
		expectedErr    bool
		expectedUserID int64
	}{
		{
			name:           "false with no app SCC",
			runAsSameUser:  "false",
			appSCC:         nil,
			expectedResult: false,
			expectedErr:    false,
			expectedUserID: DefaultAgentRunAsUser,
		},
		{
			name:          "true with app SCC",
			runAsSameUser: "true",
			appSCC: &corev1.SecurityContext{
				RunAsUser: pointerutil.Int64Ptr(123456),
			},
			expectedResult: true,
			expectedErr:    false,
			expectedUserID: 123456,
		},
		{
			name:          "false with app SCC",
			runAsSameUser: "false",
			appSCC: &corev1.SecurityContext{
				RunAsUser: pointerutil.Int64Ptr(123456),
			},
			expectedResult: false,
			expectedErr:    false,
			expectedUserID: DefaultAgentRunAsUser,
		},
		{
			name:           "true with no app SCC",
			runAsSameUser:  "true",
			appSCC:         nil,
			expectedResult: false,
			expectedErr:    true,
			expectedUserID: DefaultAgentRunAsUser,
		},
		{
			name:           "annotation not set",
			runAsSameUser:  "",
			appSCC:         nil,
			expectedResult: false,
			expectedErr:    false,
			expectedUserID: DefaultAgentRunAsUser,
		},
		{
			name:           "invalid annotation set",
			runAsSameUser:  "rooooooot",
			appSCC:         nil,
			expectedResult: false,
			expectedErr:    true,
			expectedUserID: DefaultAgentRunAsUser,
		},
		{
			name:          "true with app SCC as root user",
			runAsSameUser: "true",
			appSCC: &corev1.SecurityContext{
				RunAsUser: pointerutil.Int64Ptr(0),
			},
			expectedResult: false,
			expectedErr:    true,
			expectedUserID: DefaultAgentRunAsUser,
		},
	}

	for _, tt := range tests {
		t.Run(tt.name, func(t *testing.T) {

			annotations := map[string]string{}
			if len(tt.runAsSameUser) > 0 {
				annotations[AnnotationAgentRunAsSameUser] = tt.runAsSameUser
			}
			pod := testPod(annotations)
			pod.Spec.Containers[0].SecurityContext = tt.appSCC

			agent := &Agent{
				Annotations: annotations,
				RunAsUser:   DefaultAgentRunAsUser,
			}
			result, err := agent.runAsSameID(pod)
			require.Equal(t, tt.expectedResult, result)
			require.Equal(t, tt.expectedErr, err != nil)
			require.Equal(t, tt.expectedUserID, agent.RunAsUser)
		})
	}
}<|MERGE_RESOLUTION|>--- conflicted
+++ resolved
@@ -140,15 +140,12 @@
 		{"vault.hashicorp.com/agent-inject-secret-server.crt", "creds/tls/somecert", "server.crt", "creds/tls/somecert"},
 		{"vault.hashicorp.com/agent-inject-secret", "test4", "", ""},
 		{"vault.hashicorp.com/agent-inject-secret-", "test5", "", ""},
-<<<<<<< HEAD
 		// While this long secret name is valid within the injector, it would
 		// fail admission in k8s because of limitations there on the length of
 		// annotation keys
 		{"vault.hashicorp.com/agent-inject-secret-this_is_very_long_and_would_fail_in_kubernetes", "test6", "this_is_very_long_and_would_fail_in_kubernetes", "test6"},
-=======
 		// explicitly turn on preserve case sensitivity flag
 		{"vault.hashicorp.com/agent-inject-secret-FOOBAR_EXPLICIT", "test2", "FOOBAR_EXPLICIT", "test2"},
->>>>>>> 38c3f0c8
 	}
 
 	for _, tt := range tests {
@@ -184,10 +181,60 @@
 
 			if agent.Secrets[0].Path != tt.expectedPath {
 				t.Errorf("expected %s, got %s", tt.expectedPath, agent.Secrets[0].Path)
-<<<<<<< HEAD
 			}
 		} else if len(agent.Secrets) > 0 {
 			t.Errorf("Secrets length was greater than zero, it shouldn't have been %s", tt.key)
+		}
+	}
+}
+
+func TestSecretAnnotationsWithPreserveCaseSensitivityFlagOn(t *testing.T) {
+	tests := []struct {
+		key          string
+		value        string
+		expectedKey  string
+		expectedPath string
+	}{
+		{"vault.hashicorp.com/agent-inject-secret-foobar", "test1", "foobar", "test1"},
+		{"vault.hashicorp.com/agent-inject-secret-FOOBAR", "test2", "FOOBAR", "test2"},
+	}
+
+	for _, tt := range tests {
+		annotation := map[string]string{
+			tt.key:                       tt.value,
+			AnnotationPreserveSecretCase: "true",
+		}
+		pod := testPod(annotation)
+		var patches []*jsonpatch.JsonPatchOperation
+
+		agentConfig := AgentConfig{
+			"", "http://foobar:8200", "test", "test", true, "100", "1000",
+			DefaultAgentRunAsSameUser, DefaultAgentSetSecurityContext,
+		}
+		err := Init(pod, agentConfig)
+		if err != nil {
+			t.Errorf("got error, shouldn't have: %s", err)
+		}
+
+		agent, err := New(pod, patches)
+		if err != nil {
+			t.Errorf("got error, shouldn't have: %s", err)
+		}
+
+		if tt.expectedKey != "" {
+			if len(agent.Secrets) == 0 {
+				t.Error("Secrets length was zero, it shouldn't have been")
+			}
+			if agent.Secrets[0].Name != tt.expectedKey {
+				t.Errorf("expected %s, got %s", tt.expectedKey, agent.Secrets[0].Name)
+			}
+
+			if agent.Secrets[0].Path != tt.expectedPath {
+				t.Errorf("expected %s, got %s", tt.expectedPath, agent.Secrets[0].Path)
+
+			}
+		} else if len(agent.Secrets) > 0 {
+			t.Error("Secrets length was greater than zero, it shouldn't have been")
 		}
 	}
 }
@@ -247,6 +294,15 @@
 			pod := testPod(tt.annotations)
 			var patches []*jsonpatch.JsonPatchOperation
 
+			agentConfig := AgentConfig{
+				"", "http://foobar:8200", "test", "test", true, "100", "1000",
+				DefaultAgentRunAsSameUser, DefaultAgentSetSecurityContext,
+			}
+			err := Init(pod, agentConfig)
+			if err != nil {
+				t.Errorf("got error, shouldn't have: %s", err)
+			}
+
 			agent, err := New(pod, patches)
 			if err != nil {
 				t.Errorf("got error, shouldn't have: %s", err)
@@ -272,64 +328,6 @@
 				t.Errorf("Secrets length was greater than zero, it shouldn't have been")
 			}
 		})
-=======
-
-			}
-		} else if len(agent.Secrets) > 0 {
-			t.Error("Secrets length was greater than zero, it shouldn't have been")
-		}
-	}
-}
-
-func TestSecretAnnotationsWithPreserveCaseSensitivityFlagOn(t *testing.T) {
-	tests := []struct {
-		key          string
-		value        string
-		expectedKey  string
-		expectedPath string
-	}{
-		{"vault.hashicorp.com/agent-inject-secret-foobar", "test1", "foobar", "test1"},
-		{"vault.hashicorp.com/agent-inject-secret-FOOBAR", "test2", "FOOBAR", "test2"},
-	}
-
-	for _, tt := range tests {
-		annotation := map[string]string{
-			tt.key:                       tt.value,
-			AnnotationPreserveSecretCase: "true",
-		}
-		pod := testPod(annotation)
-		var patches []*jsonpatch.JsonPatchOperation
-
-		agentConfig := AgentConfig{
-			"", "http://foobar:8200", "test", "test", true, "100", "1000",
-			DefaultAgentRunAsSameUser, DefaultAgentSetSecurityContext,
-		}
-		err := Init(pod, agentConfig)
-		if err != nil {
-			t.Errorf("got error, shouldn't have: %s", err)
-		}
-
-		agent, err := New(pod, patches)
-		if err != nil {
-			t.Errorf("got error, shouldn't have: %s", err)
-		}
-
-		if tt.expectedKey != "" {
-			if len(agent.Secrets) == 0 {
-				t.Error("Secrets length was zero, it shouldn't have been")
-			}
-			if agent.Secrets[0].Name != tt.expectedKey {
-				t.Errorf("expected %s, got %s", tt.expectedKey, agent.Secrets[0].Name)
-			}
-
-			if agent.Secrets[0].Path != tt.expectedPath {
-				t.Errorf("expected %s, got %s", tt.expectedPath, agent.Secrets[0].Path)
-
-			}
-		} else if len(agent.Secrets) > 0 {
-			t.Error("Secrets length was greater than zero, it shouldn't have been")
-		}
->>>>>>> 38c3f0c8
 	}
 }
 

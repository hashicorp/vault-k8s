--- conflicted
+++ resolved
@@ -513,7 +513,11 @@
 		{AnnotationAgentRunAsGroup, "100", true},
 		{AnnotationAgentRunAsGroup, "root", false},
 
-<<<<<<< HEAD
+		{AnnotationAgentSetSecurityContext, "true", true},
+		{AnnotationAgentSetSecurityContext, "false", true},
+		{AnnotationAgentSetSecurityContext, "secure", false},
+		{AnnotationAgentSetSecurityContext, "", false},
+
 		{AnnotationAgentCacheEnable, "true", true},
 		{AnnotationAgentCacheEnable, "false", true},
 		{AnnotationAgentCacheEnable, "TRUE", true},
@@ -525,12 +529,6 @@
 		{AnnotationAgentCacheEnable, "tRuE", false},
 		{AnnotationAgentCacheEnable, "fAlSe", false},
 		{AnnotationAgentCacheEnable, "", false},
-=======
-		{AnnotationAgentSetSecurityContext, "true", true},
-		{AnnotationAgentSetSecurityContext, "false", true},
-		{AnnotationAgentSetSecurityContext, "secure", false},
-		{AnnotationAgentSetSecurityContext, "", false},
->>>>>>> 3ff60c63
 	}
 
 	for i, tt := range tests {

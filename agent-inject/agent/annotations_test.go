--- conflicted
+++ resolved
@@ -20,12 +20,8 @@
 
 	agentConfig := AgentConfig{
 		"foobar-image", "http://foobar:8200", DefaultVaultAuthType, "test", "test", true, "100", "1000",
-<<<<<<< HEAD
 		DefaultAgentRunAsSameUser, DefaultAgentSetSecurityContext, "http://proxy:3128", "map",
-=======
-		DefaultAgentRunAsSameUser, DefaultAgentSetSecurityContext, "http://proxy:3128",
 		DefaultResourceRequestCPU, DefaultResourceRequestMem, DefaultResourceLimitCPU, DefaultResourceLimitMem,
->>>>>>> 6d4b501f
 	}
 	err := Init(pod, agentConfig)
 	if err != nil {
@@ -62,12 +58,8 @@
 
 	agentConfig := AgentConfig{
 		"", "http://foobar:8200", DefaultVaultAuthType, "test", "test", true, "", "",
-<<<<<<< HEAD
 		DefaultAgentRunAsSameUser, DefaultAgentSetSecurityContext, "", "map",
-=======
-		DefaultAgentRunAsSameUser, DefaultAgentSetSecurityContext, "",
 		DefaultResourceRequestCPU, DefaultResourceRequestMem, DefaultResourceLimitCPU, DefaultResourceLimitMem,
->>>>>>> 6d4b501f
 	}
 	err := Init(pod, agentConfig)
 	if err != nil {
@@ -101,12 +93,8 @@
 
 	agentConfig := AgentConfig{
 		"image", "", DefaultVaultAuthType, "authPath", "namespace", true, "100", "1000",
-<<<<<<< HEAD
 		DefaultAgentRunAsSameUser, DefaultAgentSetSecurityContext, "", "map",
-=======
-		DefaultAgentRunAsSameUser, DefaultAgentSetSecurityContext, "",
 		DefaultResourceRequestCPU, DefaultResourceRequestMem, DefaultResourceLimitCPU, DefaultResourceLimitMem,
->>>>>>> 6d4b501f
 	}
 	err := Init(pod, agentConfig)
 	if err == nil {
@@ -170,12 +158,8 @@
 
 		agentConfig := AgentConfig{
 			"", "http://foobar:8200", DefaultVaultAuthType, "test", "test", true, "100", "1000",
-<<<<<<< HEAD
 			DefaultAgentRunAsSameUser, DefaultAgentSetSecurityContext, "", "map",
-=======
-			DefaultAgentRunAsSameUser, DefaultAgentSetSecurityContext, "",
 			DefaultResourceRequestCPU, DefaultResourceRequestMem, DefaultResourceLimitCPU, DefaultResourceLimitMem,
->>>>>>> 6d4b501f
 		}
 		err := Init(pod, agentConfig)
 		if err != nil {
@@ -226,12 +210,8 @@
 
 		agentConfig := AgentConfig{
 			"", "http://foobar:8200", DefaultVaultAuthType, "test", "test", true, "100", "1000",
-<<<<<<< HEAD
 			DefaultAgentRunAsSameUser, DefaultAgentSetSecurityContext, "", "map",
-=======
-			DefaultAgentRunAsSameUser, DefaultAgentSetSecurityContext, "",
 			DefaultResourceRequestCPU, DefaultResourceRequestMem, DefaultResourceLimitCPU, DefaultResourceLimitMem,
->>>>>>> 6d4b501f
 		}
 		err := Init(pod, agentConfig)
 		if err != nil {
@@ -318,12 +298,8 @@
 
 			agentConfig := AgentConfig{
 				"", "http://foobar:8200", DefaultVaultAuthType, "test", "test", true, "100", "1000",
-<<<<<<< HEAD
 				DefaultAgentRunAsSameUser, DefaultAgentSetSecurityContext, "", "map",
-=======
-				DefaultAgentRunAsSameUser, DefaultAgentSetSecurityContext, "",
 				DefaultResourceRequestCPU, DefaultResourceRequestMem, DefaultResourceLimitCPU, DefaultResourceLimitMem,
->>>>>>> 6d4b501f
 			}
 			err := Init(pod, agentConfig)
 			if err != nil {
@@ -408,12 +384,8 @@
 
 		agentConfig := AgentConfig{
 			"", "http://foobar:8200", DefaultVaultAuthType, "test", "test", true, "100", "1000",
-<<<<<<< HEAD
 			DefaultAgentRunAsSameUser, DefaultAgentSetSecurityContext, "", "map",
-=======
-			DefaultAgentRunAsSameUser, DefaultAgentSetSecurityContext, "",
 			DefaultResourceRequestCPU, DefaultResourceRequestMem, DefaultResourceLimitCPU, DefaultResourceLimitMem,
->>>>>>> 6d4b501f
 		}
 		err := Init(pod, agentConfig)
 		if err != nil {
@@ -473,12 +445,8 @@
 			pod := testPod(tt.annotations)
 			agentConfig := AgentConfig{
 				"", "http://foobar:8200", DefaultVaultAuthType, "test", "test", true, "100", "1000",
-<<<<<<< HEAD
 				DefaultAgentRunAsSameUser, DefaultAgentSetSecurityContext, "", "map",
-=======
-				DefaultAgentRunAsSameUser, DefaultAgentSetSecurityContext, "",
 				DefaultResourceRequestCPU, DefaultResourceRequestMem, DefaultResourceLimitCPU, DefaultResourceLimitMem,
->>>>>>> 6d4b501f
 			}
 			err := Init(pod, agentConfig)
 			if err != nil {
@@ -538,12 +506,8 @@
 		pod := testPod(tt.annotations)
 		agentConfig := AgentConfig{
 			"", "http://foobar:8200", DefaultVaultAuthType, "test", "test", true, "100", "1000",
-<<<<<<< HEAD
 			DefaultAgentRunAsSameUser, DefaultAgentSetSecurityContext, "", "map",
-=======
-			DefaultAgentRunAsSameUser, DefaultAgentSetSecurityContext, "",
 			DefaultResourceRequestCPU, DefaultResourceRequestMem, DefaultResourceLimitCPU, DefaultResourceLimitMem,
->>>>>>> 6d4b501f
 		}
 		err := Init(pod, agentConfig)
 		if err != nil {
@@ -676,12 +640,8 @@
 
 		agentConfig := AgentConfig{
 			"", "http://foobar:8200", DefaultVaultAuthType, "test", "test", true, "100", "1000",
-<<<<<<< HEAD
 			DefaultAgentRunAsSameUser, DefaultAgentSetSecurityContext, "", "map",
-=======
-			DefaultAgentRunAsSameUser, DefaultAgentSetSecurityContext, "",
 			DefaultResourceRequestCPU, DefaultResourceRequestMem, DefaultResourceLimitCPU, DefaultResourceLimitMem,
->>>>>>> 6d4b501f
 		}
 		err := Init(pod, agentConfig)
 		if err != nil {
@@ -702,12 +662,8 @@
 
 	agentConfig := AgentConfig{
 		"foobar-image", "http://foobar:8200", DefaultVaultAuthType, "test", "test", true, "100", "1000",
-<<<<<<< HEAD
 		DefaultAgentRunAsSameUser, DefaultAgentSetSecurityContext, "", "map",
-=======
-		DefaultAgentRunAsSameUser, DefaultAgentSetSecurityContext, "",
 		DefaultResourceRequestCPU, DefaultResourceRequestMem, DefaultResourceLimitCPU, DefaultResourceLimitMem,
->>>>>>> 6d4b501f
 	}
 	err := Init(pod, agentConfig)
 	if err == nil {
@@ -736,12 +692,8 @@
 
 		agentConfig := AgentConfig{
 			"foobar-image", "http://foobar:8200", DefaultVaultAuthType, "test", "test", true, "100", "1000",
-<<<<<<< HEAD
 			DefaultAgentRunAsSameUser, DefaultAgentSetSecurityContext, "", "map",
-=======
-			DefaultAgentRunAsSameUser, DefaultAgentSetSecurityContext, "",
 			DefaultResourceRequestCPU, DefaultResourceRequestMem, DefaultResourceLimitCPU, DefaultResourceLimitMem,
->>>>>>> 6d4b501f
 		}
 		err := Init(pod, agentConfig)
 		if err != nil {
@@ -901,12 +853,8 @@
 
 		agentConfig := AgentConfig{
 			"", "http://foobar:8200", DefaultVaultAuthType, "test", "test", true, "100", "1000",
-<<<<<<< HEAD
 			DefaultAgentRunAsSameUser, DefaultAgentSetSecurityContext, "", "map",
-=======
-			DefaultAgentRunAsSameUser, DefaultAgentSetSecurityContext, "",
 			DefaultResourceRequestCPU, DefaultResourceRequestMem, DefaultResourceLimitCPU, DefaultResourceLimitMem,
->>>>>>> 6d4b501f
 		}
 		err := Init(pod, agentConfig)
 		if err != nil {

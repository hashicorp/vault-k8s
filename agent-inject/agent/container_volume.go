package agent

import (
	"fmt"

	"github.com/hashicorp/vault/sdk/helper/strutil"
	corev1 "k8s.io/api/core/v1"
)

const (
<<<<<<< HEAD
	tokenVolumeName       = "home"
	tokenVolumePath       = "/home/vault"
	configVolumeName      = "vault-config"
	configVolumePath      = "/vault/configs"
	secretVolumeName      = "vault-secrets"
	tlsSecretVolumeName   = "vault-tls-secrets"
	tlsSecretVolumePath   = "/vault/tls"
	secretVolumePath      = "/vault/secrets"
	extraSecretVolumeName = "extra-secrets"
	extraSecretVolumePath = "/vault/custom"
=======
	tokenVolumeNameInit    = "home-init"
	tokenVolumeNameSidecar = "home-sidecar"
	tokenVolumePath        = "/home/vault"
	configVolumeName       = "vault-config"
	configVolumePath       = "/vault/configs"
	secretVolumeName       = "vault-secrets"
	tlsSecretVolumeName    = "vault-tls-secrets"
	tlsSecretVolumePath    = "/vault/tls"
	secretVolumePath       = "/vault/secrets"
>>>>>>> 79bc4e3f
)

func (a *Agent) getUniqueMountPaths() []string {
	var mountPaths []string

	for _, secret := range a.Secrets {
		if !strutil.StrListContains(mountPaths, secret.MountPath) && secret.MountPath != a.Annotations[AnnotationVaultSecretVolumePath] {
			mountPaths = append(mountPaths, secret.MountPath)
		}
	}
	return mountPaths
}

// ContainerVolume returns the volume data to add to the pod. This volumes
// are used for shared data between containers.
func (a *Agent) ContainerVolumes() []corev1.Volume {
	containerVolumes := []corev1.Volume{
		corev1.Volume{
			Name: secretVolumeName,
			VolumeSource: corev1.VolumeSource{
				EmptyDir: &corev1.EmptyDirVolumeSource{
					Medium: "Memory",
				},
			},
		},
	}
	for index, _ := range a.getUniqueMountPaths() {
		containerVolumes = append(
			containerVolumes,
			corev1.Volume{
				Name: fmt.Sprintf("%s-custom-%d", secretVolumeName, index),
				VolumeSource: corev1.VolumeSource{
					EmptyDir: &corev1.EmptyDirVolumeSource{
						Medium: "Memory",
					},
				},
			},
		)
	}
	return containerVolumes
}

// ContainerTokenVolume returns a volume to mount the
// home directory where the token sink will write to.
func (a *Agent) ContainerTokenVolume() []corev1.Volume {
	var vols []corev1.Volume
	if a.PrePopulate {
		initVol := corev1.Volume{
			Name: tokenVolumeNameInit,
			VolumeSource: corev1.VolumeSource{
				EmptyDir: &corev1.EmptyDirVolumeSource{
					Medium: "Memory",
				},
			},
		}
		vols = append(vols, initVol)
	}
	if !a.PrePopulateOnly {
		sidecarVol := corev1.Volume{
			Name: tokenVolumeNameSidecar,
			VolumeSource: corev1.VolumeSource{
				EmptyDir: &corev1.EmptyDirVolumeSource{
					Medium: "Memory",
				},
			},
		}
		vols = append(vols, sidecarVol)
	}

	return vols
}

// ContainerConfigMapVolume returns a volume to mount a config map
// if the user supplied any.
func (a *Agent) ContainerConfigMapVolume() corev1.Volume {
	return corev1.Volume{
		Name: configVolumeName,
		VolumeSource: corev1.VolumeSource{
			ConfigMap: &corev1.ConfigMapVolumeSource{
				LocalObjectReference: corev1.LocalObjectReference{
					Name: a.ConfigMapName,
				},
			},
		},
	}
}

// ContainerExtraSecretVolume returns a volume to mount a Kube secret
// if the user supplied one.
func (a *Agent) ContainerExtraSecretVolume() corev1.Volume {
	return corev1.Volume{
		Name: extraSecretVolumeName,
		VolumeSource: corev1.VolumeSource{
			Secret: &corev1.SecretVolumeSource{
				SecretName: a.ExtraSecret,
			},
		},
	}
}

// ContainerTLSSecretVolume returns a volume to mount TLS secrets
// if the user supplied any.
func (a *Agent) ContainerTLSSecretVolume() corev1.Volume {
	return corev1.Volume{
		Name: tlsSecretVolumeName,
		VolumeSource: corev1.VolumeSource{
			Secret: &corev1.SecretVolumeSource{
				SecretName: a.Vault.TLSSecret,
			},
		},
	}
}

// ContainerVolumeMounts mounts the shared memory volume where secrets
// will be rendered.
func (a *Agent) ContainerVolumeMounts() []corev1.VolumeMount {
	volumeMounts := []corev1.VolumeMount{
		corev1.VolumeMount{
			Name:      secretVolumeName,
			MountPath: a.Annotations[AnnotationVaultSecretVolumePath],
			ReadOnly:  false,
		},
	}
	for index, mountPath := range a.getUniqueMountPaths() {
		volumeMounts = append(
			volumeMounts,
			corev1.VolumeMount{
				Name:      fmt.Sprintf("%s-custom-%d", secretVolumeName, index),
				MountPath: mountPath,
				ReadOnly:  false,
			},
		)
	}
	return volumeMounts
}<|MERGE_RESOLUTION|>--- conflicted
+++ resolved
@@ -8,18 +8,6 @@
 )
 
 const (
-<<<<<<< HEAD
-	tokenVolumeName       = "home"
-	tokenVolumePath       = "/home/vault"
-	configVolumeName      = "vault-config"
-	configVolumePath      = "/vault/configs"
-	secretVolumeName      = "vault-secrets"
-	tlsSecretVolumeName   = "vault-tls-secrets"
-	tlsSecretVolumePath   = "/vault/tls"
-	secretVolumePath      = "/vault/secrets"
-	extraSecretVolumeName = "extra-secrets"
-	extraSecretVolumePath = "/vault/custom"
-=======
 	tokenVolumeNameInit    = "home-init"
 	tokenVolumeNameSidecar = "home-sidecar"
 	tokenVolumePath        = "/home/vault"
@@ -29,7 +17,8 @@
 	tlsSecretVolumeName    = "vault-tls-secrets"
 	tlsSecretVolumePath    = "/vault/tls"
 	secretVolumePath       = "/vault/secrets"
->>>>>>> 79bc4e3f
+	extraSecretVolumeName  = "extra-secrets"
+	extraSecretVolumePath  = "/vault/custom"
 )
 
 func (a *Agent) getUniqueMountPaths() []string {

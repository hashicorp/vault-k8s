--- conflicted
+++ resolved
@@ -130,7 +130,6 @@
 	// which can be referenced by the Agent config for secrets. Mounted at /vault/custom/
 	ExtraSecret string
 
-<<<<<<< HEAD
 	// AwsIamTokenAccountName is the aws iam volume mount name for the pod.
 	// Need this for IRSA aka pod identity
 	AwsIamTokenAccountName string
@@ -139,11 +138,9 @@
 	// where the JWT would be present
 	// Need this for IRSA aka pod identity
 	AwsIamTokenAccountPath string
-=======
 	// CopyVolumeMounts is the name of the container in the Pod whose volume mounts
 	// should be copied into the Vault Agent init and/or sidecar containers.
 	CopyVolumeMounts string
->>>>>>> d0ee8230
 }
 
 type Secret struct {
@@ -246,10 +243,12 @@
 // New creates a new instance of Agent by parsing all the Kubernetes annotations.
 func New(pod *corev1.Pod, patches []*jsonpatch.JsonPatchOperation) (*Agent, error) {
 	saName, saPath := serviceaccount(pod)
-	iamName, iamPath := getAwsIamTokenAccount(pod)
-
+	var iamName, iamPath string
+	if pod.Annotations[AnnotationVaultAuthPath] == "aws" {
+		iamName, iamPath = getAwsIamTokenVolume(pod)
+	}
+	
 	agent := &Agent{
-<<<<<<< HEAD
 		Annotations:            pod.Annotations,
 		ConfigMapName:          pod.Annotations[AnnotationAgentConfigMap],
 		ImageName:              pod.Annotations[AnnotationAgentImage],
@@ -264,25 +263,9 @@
 		ServiceAccountPath:     saPath,
 		Status:                 pod.Annotations[AnnotationAgentStatus],
 		ExtraSecret:            pod.Annotations[AnnotationAgentExtraSecret],
+		CopyVolumeMounts:   pod.Annotations[AnnotationAgentCopyVolumeMounts],
 		AwsIamTokenAccountName: iamName,
 		AwsIamTokenAccountPath: iamPath,
-=======
-		Annotations:        pod.Annotations,
-		ConfigMapName:      pod.Annotations[AnnotationAgentConfigMap],
-		ImageName:          pod.Annotations[AnnotationAgentImage],
-		LimitsCPU:          pod.Annotations[AnnotationAgentLimitsCPU],
-		LimitsMem:          pod.Annotations[AnnotationAgentLimitsMem],
-		Namespace:          pod.Annotations[AnnotationAgentRequestNamespace],
-		Patches:            patches,
-		Pod:                pod,
-		RequestsCPU:        pod.Annotations[AnnotationAgentRequestsCPU],
-		RequestsMem:        pod.Annotations[AnnotationAgentRequestsMem],
-		ServiceAccountName: saName,
-		ServiceAccountPath: saPath,
-		Status:             pod.Annotations[AnnotationAgentStatus],
-		ExtraSecret:        pod.Annotations[AnnotationAgentExtraSecret],
-		CopyVolumeMounts:   pod.Annotations[AnnotationAgentCopyVolumeMounts],
->>>>>>> d0ee8230
 		Vault: Vault{
 			Address:          pod.Annotations[AnnotationVaultService],
 			ProxyAddress:     pod.Annotations[AnnotationProxyAddress],
@@ -581,7 +564,7 @@
 }
 
 // IRSA support - get aws_iam_token volume mount details to inject to vault containers
-func getAwsIamTokenAccount(pod *corev1.Pod) (string, string) {
+func getAwsIamTokenVolume(pod *corev1.Pod) (string, string) {
 	var awsIamTokenAccountName, awsIamTokenAccountPath string
 	for _, container := range pod.Spec.Containers {
 		for _, volumes := range container.VolumeMounts {
@@ -594,7 +577,7 @@
 }
 
 // IRSA support - get aws envs to inject to vault containers
-func (a *Agent) getEnvsFromContainer(pod *corev1.Pod) map[string]string {
+func (a *Agent) getAwsEnvsFromContainer(pod *corev1.Pod) map[string]string {
 	envMap := make(map[string]string)
 	for _, container := range pod.Spec.Containers {
 		for _, env := range container.Env {

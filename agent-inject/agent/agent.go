package agent

import (
	"encoding/json"
	"errors"
	"fmt"
	"strconv"
	"strings"

	"github.com/mattbaird/jsonpatch"
	corev1 "k8s.io/api/core/v1"
)

// TODO swap out 'github.com/mattbaird/jsonpatch' for 'github.com/evanphx/json-patch'

const (
	DefaultVaultImage                       = "hashicorp/vault:1.8.1"
	DefaultVaultAuthType                    = "kubernetes"
	DefaultVaultAuthPath                    = "auth/kubernetes"
	DefaultAgentRunAsUser                   = 100
	DefaultAgentRunAsGroup                  = 1000
	DefaultAgentRunAsSameUser               = false
	DefaultAgentAllowPrivilegeEscalation    = false
	DefaultAgentDropCapabilities            = "ALL"
	DefaultAgentSetSecurityContext          = true
	DefaultAgentReadOnlyRoot                = true
	DefaultAgentCacheEnable                 = "false"
	DefaultAgentCacheUseAutoAuthToken       = "true"
	DefaultAgentCacheListenerPort           = "8200"
	DefaultAgentCacheExitOnErr              = false
	DefaultAgentUseLeaderElector            = false
	DefaultAgentInjectToken                 = false
	DefaultTemplateConfigExitOnRetryFailure = true
<<<<<<< HEAD
	DefaultAgentInitContainerName           = "vault-agent-init"
	DefaultAgentSidecarContainerName        = "vault-agent"
=======
	DefaultServiceAccountMount              = "/var/run/secrets/vault.hashicorp.com/serviceaccount"
>>>>>>> ee63eb27
)

// Agent is the top level structure holding all the
// configurations for the Vault Agent container.
type Agent struct {
	// Annotations are the current pod annotations used to
	// configure the Vault Agent container.
	Annotations map[string]string

	// DefaultTemplate is the default template to be used when
	// no custom template is specified via annotations.
	DefaultTemplate string

	// ImageName is the name of the Vault image to use for the
	// sidecar container.
	ImageName string

	// Inject is the flag used to determine if a container should be requested
	// in a pod request.
	Inject bool

	// InitFirst controls whether an init container is first to run.
	InitFirst bool

	// LimitsCPU is the upper CPU limit the sidecar container is allowed to consume.
	LimitsCPU string

	// LimitsMem is the upper memory limit the sidecar container is allowed to consume.
	LimitsMem string

	// Namespace is the Kubernetes namespace the request originated from.
	Namespace string

	// Patches are all the mutations we will make to the pod request.
	Patches []*jsonpatch.JsonPatchOperation

	// Pod is the original Kubernetes pod spec.
	Pod *corev1.Pod

	// PrePopulate controls whether an init container is added to the request.
	PrePopulate bool

	// PrePopulateOnly controls whether an init container is the _only_ container
	// added to the request.
	PrePopulateOnly bool

	// RevokeOnShutdown controls whether a sidecar container will attempt to revoke its Vault
	// token on shutting down.
	RevokeOnShutdown bool

	// RevokeGrace controls after receiving the signal for pod
	// termination that the container will attempt to revoke its own Vault token.
	RevokeGrace uint64

	// RequestsCPU is the requested minimum CPU amount required  when being scheduled to deploy.
	RequestsCPU string

	// RequestsMem is the requested minimum memory amount required when being scheduled to deploy.
	RequestsMem string

	// Secrets are all the templates, the path in Vault where the secret can be
	//found, and the unique name of the secret which will be used for the filename.
	Secrets []*Secret

	// ServiceAccountTokenVolume holds details of a volume mount for a
	// Kubernetes service account token for the pod. This is used when we mount
	// the service account to the Vault Agent container(s).
	ServiceAccountTokenVolume *ServiceAccountTokenVolume

	// Status is the current injection status.  The only status considered is "injected",
	// which prevents further mutations.  A user can patch this annotation to force a new
	// mutation.
	Status string

	// ConfigMapName is the name of the configmap a user wants to mount to Vault Agent
	// container(s).
	ConfigMapName string

	// Vault is the structure holding all the Vault specific configurations.
	Vault Vault

	// VaultAgentCache is the structure holding the Vault agent cache specific configurations
	VaultAgentCache VaultAgentCache

	// VaultAgentTemplateConfig is the structure holding the Vault agent
	// template_config specific configuration
	VaultAgentTemplateConfig VaultAgentTemplateConfig

	// RunAsUser is the user ID to run the Vault agent container(s) as.
	RunAsUser int64

	// RunAsGroup is the group ID to run the Vault agent container(s) as.
	RunAsGroup int64

	// RunAsSameID sets the user ID of the Vault agent container(s) to be the
	// same as the first application container
	RunAsSameID bool

	// SetSecurityContext controls whether the injected containers have a
	// SecurityContext set.
	SetSecurityContext bool

	// ExtraSecret is the Kubernetes secret to mount as a volume in the Vault agent container
	// which can be referenced by the Agent config for secrets. Mounted at /vault/custom/
	ExtraSecret string

	// AwsIamTokenAccountName is the aws iam volume mount name for the pod.
	// Need this for IRSA aka pod identity
	AwsIamTokenAccountName string

	// AwsIamTokenAccountPath is the aws iam volume mount path for the pod
	// where the JWT would be present
	// Need this for IRSA aka pod identity
	AwsIamTokenAccountPath string

	// CopyVolumeMounts is the name of the container in the Pod whose volume mounts
	// should be copied into the Vault Agent init and/or sidecar containers.
	CopyVolumeMounts string

	// InjectToken controls whether the auto-auth token is injected into the
	// secrets volume (e.g. /vault/secrets/token)
	InjectToken bool

	// InitContainerName sets the name of the Vault Agent init container.
	InitContainerName string

	// SidecarContainerName sets the name of the Vault Agent sidecar container.
	SidecarContainerName string
}

type ServiceAccountTokenVolume struct {
	// Name of the volume
	Name string

	// MountPath of the volume within vault agent containers
	MountPath string

	// TokenPath to the JWT token within the volume
	TokenPath string
}

type Secret struct {
	// Name of the secret used to identify other annotation directives, and used
	// as the filename for the rendered secret file (unless FilePathAndName is
	// specified).
	Name string

	// Path in Vault where the secret desired can be found.
	Path string

	// Template is the optional custom template to use when rendering the secret.
	Template string

	// Template file is the optional path on disk to the custom template to use when rendering the secret.
	TemplateFile string

	// Mount Path for the volume holding the rendered secret file
	MountPath string

	// Command is the optional command to run after rendering the secret.
	Command string

	// FilePathAndName is the optional file path and name for the rendered secret file.
	FilePathAndName string

	// FilePermission is the optional file permission for the rendered secret file
	FilePermission string
}

type Vault struct {
	// Address is the Vault service address.
	Address string

	// ProxyAddress is the proxy service address to use when talking to the Vault service.
	ProxyAddress string

	// AuthType is type of Vault Auth Method to use.
	AuthType string

	// AuthPath is the Mount Path of Vault Auth Method.
	AuthPath string

	// AuthConfig is the Auto Auth Method configuration.
	AuthConfig map[string]interface{}

	// CACert is the name of the Certificate Authority certificate
	// to use when validating Vault's server certificates.
	CACert string

	// CAKey is the name of the Certificate Authority key
	// to use when validating Vault's server certificates.
	CAKey string

	// ClientCert is the name of the client certificate to use when communicating
	// with Vault over TLS.
	ClientCert string

	// ClientKey is the name of the client key to use when communicating
	// with Vault over TLS.
	ClientKey string

	// ClientMaxRetries configures the number of retries the client should make
	// when 5-- errors are received from the Vault server.  Default is 2.
	ClientMaxRetries string

	// ClientTimeout is the max number in seconds the client should attempt to
	// make a request to the Vault server.
	ClientTimeout string

	// LogLevel sets the Vault Agent log level.  Defaults to info.
	LogLevel string

	// LogFormat sets the Vault Agent log format.  Defaults to standard.
	LogFormat string

	// Namespace is the Vault namespace to prepend to secret paths.
	Namespace string

	// Role is the name of the Vault role to use for authentication.
	Role string

	// TLSSecret is the name of the secret to be mounted to the Vault Agent container
	// containing the TLS certificates required to communicate with Vault.
	TLSSecret string

	// TLSSkipVerify toggles verification of Vault's certificates.
	TLSSkipVerify bool

	// TLSServerName is the name of the Vault server to use when validating Vault's
	// TLS certificates.
	TLSServerName string
}

type VaultAgentCache struct {
	// Enable configures whether the cache is enabled or not
	Enable bool

	// ListenerPort is the port the cache should listen to
	ListenerPort string

	// UseAutoAuthToken configures whether the auto auth token is used in cache requests
	UseAutoAuthToken string

	// Persist marks whether persistent caching is enabled or not
	Persist bool

	// ExitOnErr configures whether the agent will exit on an error while
	// restoring the persistent cache
	ExitOnErr bool
}

type VaultAgentTemplateConfig struct {
	// ExitOnRetryFailure configures whether agent should exit after failing
	// all its retry attempts when rendering templates
	ExitOnRetryFailure bool

	// StaticSecretRenderInterval If specified, configures how often
	// Vault Agent Template should render non-leased secrets such as KV v2
	StaticSecretRenderInterval string
}

// New creates a new instance of Agent by parsing all the Kubernetes annotations.
func New(pod *corev1.Pod, patches []*jsonpatch.JsonPatchOperation) (*Agent, error) {
	sa, err := serviceaccount(pod)
	if err != nil {
		return nil, err
	}
	var iamName, iamPath string
	if pod.Annotations[AnnotationVaultAuthType] == "aws" {
		iamName, iamPath = getAwsIamTokenVolume(pod)
	}

	agent := &Agent{
<<<<<<< HEAD
		Annotations:            pod.Annotations,
		ConfigMapName:          pod.Annotations[AnnotationAgentConfigMap],
		ImageName:              pod.Annotations[AnnotationAgentImage],
		DefaultTemplate:        pod.Annotations[AnnotationAgentInjectDefaultTemplate],
		LimitsCPU:              pod.Annotations[AnnotationAgentLimitsCPU],
		LimitsMem:              pod.Annotations[AnnotationAgentLimitsMem],
		Namespace:              pod.Annotations[AnnotationAgentRequestNamespace],
		Patches:                patches,
		Pod:                    pod,
		RequestsCPU:            pod.Annotations[AnnotationAgentRequestsCPU],
		RequestsMem:            pod.Annotations[AnnotationAgentRequestsMem],
		ServiceAccountName:     saName,
		ServiceAccountPath:     saPath,
		Status:                 pod.Annotations[AnnotationAgentStatus],
		ExtraSecret:            pod.Annotations[AnnotationAgentExtraSecret],
		CopyVolumeMounts:       pod.Annotations[AnnotationAgentCopyVolumeMounts],
		AwsIamTokenAccountName: iamName,
		AwsIamTokenAccountPath: iamPath,
		InitContainerName:      pod.Annotations[AnnotationAgentInitContainerName],
		SidecarContainerName:   pod.Annotations[AnnotationAgentSidecarContainerName],
=======
		Annotations:               pod.Annotations,
		ConfigMapName:             pod.Annotations[AnnotationAgentConfigMap],
		ImageName:                 pod.Annotations[AnnotationAgentImage],
		DefaultTemplate:           pod.Annotations[AnnotationAgentInjectDefaultTemplate],
		LimitsCPU:                 pod.Annotations[AnnotationAgentLimitsCPU],
		LimitsMem:                 pod.Annotations[AnnotationAgentLimitsMem],
		Namespace:                 pod.Annotations[AnnotationAgentRequestNamespace],
		Patches:                   patches,
		Pod:                       pod,
		RequestsCPU:               pod.Annotations[AnnotationAgentRequestsCPU],
		RequestsMem:               pod.Annotations[AnnotationAgentRequestsMem],
		ServiceAccountTokenVolume: sa,
		Status:                    pod.Annotations[AnnotationAgentStatus],
		ExtraSecret:               pod.Annotations[AnnotationAgentExtraSecret],
		CopyVolumeMounts:          pod.Annotations[AnnotationAgentCopyVolumeMounts],
		AwsIamTokenAccountName:    iamName,
		AwsIamTokenAccountPath:    iamPath,
>>>>>>> ee63eb27
		Vault: Vault{
			Address:          pod.Annotations[AnnotationVaultService],
			ProxyAddress:     pod.Annotations[AnnotationProxyAddress],
			AuthType:         pod.Annotations[AnnotationVaultAuthType],
			AuthPath:         pod.Annotations[AnnotationVaultAuthPath],
			CACert:           pod.Annotations[AnnotationVaultCACert],
			CAKey:            pod.Annotations[AnnotationVaultCAKey],
			ClientCert:       pod.Annotations[AnnotationVaultClientCert],
			ClientKey:        pod.Annotations[AnnotationVaultClientKey],
			ClientMaxRetries: pod.Annotations[AnnotationVaultClientMaxRetries],
			ClientTimeout:    pod.Annotations[AnnotationVaultClientTimeout],
			LogLevel:         pod.Annotations[AnnotationVaultLogLevel],
			LogFormat:        pod.Annotations[AnnotationVaultLogFormat],
			Namespace:        pod.Annotations[AnnotationVaultNamespace],
			Role:             pod.Annotations[AnnotationVaultRole],
			TLSSecret:        pod.Annotations[AnnotationVaultTLSSecret],
			TLSServerName:    pod.Annotations[AnnotationVaultTLSServerName],
		},
	}

	agent.Secrets = agent.secrets()
	agent.Vault.AuthConfig = agent.authConfig()
	agent.Inject, err = agent.inject()
	if err != nil {
		return agent, err
	}

	agent.InitFirst, err = agent.initFirst()
	if err != nil {
		return agent, err
	}

	agent.PrePopulate, err = agent.prePopulate()
	if err != nil {
		return agent, err
	}

	agent.PrePopulateOnly, err = agent.prePopulateOnly()
	if err != nil {
		return agent, err
	}

	agent.RevokeOnShutdown, err = agent.revokeOnShutdown()
	if err != nil {
		return agent, err
	}

	agent.RevokeGrace, err = agent.revokeGrace()
	if err != nil {
		return agent, err
	}

	agent.Vault.TLSSkipVerify, err = agent.tlsSkipVerify()
	if err != nil {
		return agent, err
	}

	agent.RunAsUser, err = strconv.ParseInt(pod.Annotations[AnnotationAgentRunAsUser], 10, 64)
	if err != nil {
		return agent, err
	}

	agent.RunAsGroup, err = strconv.ParseInt(pod.Annotations[AnnotationAgentRunAsGroup], 10, 64)
	if err != nil {
		return agent, err
	}

	agent.RunAsSameID, err = agent.runAsSameID(pod)
	if err != nil {
		return agent, err
	}

	agent.SetSecurityContext, err = agent.setSecurityContext()
	if err != nil {
		return agent, err
	}

	agentCacheEnable, err := agent.cacheEnable()
	if err != nil {
		return agent, err
	}

	agentCacheExitOnErr, err := agent.cacheExitOnErr()
	if err != nil {
		return agent, err
	}

	agent.DefaultTemplate = strings.ToLower(agent.DefaultTemplate)
	switch agent.DefaultTemplate {
	case "map":
	case "json":
	default:
		return agent, fmt.Errorf("invalid default template type: %s", agent.DefaultTemplate)
	}

	agent.InjectToken, err = agent.injectToken()
	if err != nil {
		return agent, err
	}

	agent.VaultAgentCache = VaultAgentCache{
		Enable:           agentCacheEnable,
		ListenerPort:     pod.Annotations[AnnotationAgentCacheListenerPort],
		UseAutoAuthToken: pod.Annotations[AnnotationAgentCacheUseAutoAuthToken],
		ExitOnErr:        agentCacheExitOnErr,
		Persist:          agent.cachePersist(agentCacheEnable),
	}

	exitOnRetryFailure, err := agent.templateConfigExitOnRetryFailure()
	if err != nil {
		return nil, err
	}

	agent.VaultAgentTemplateConfig = VaultAgentTemplateConfig{
		ExitOnRetryFailure:         exitOnRetryFailure,
		StaticSecretRenderInterval: pod.Annotations[AnnotationTemplateConfigStaticSecretRenderInterval],
	}

	return agent, nil
}

// ShouldInject checks whether the pod in question should be injected
// with Vault Agent containers.
func ShouldInject(pod *corev1.Pod) (bool, error) {
	raw, ok := pod.Annotations[AnnotationAgentInject]
	if !ok {
		return false, nil
	}

	inject, err := strconv.ParseBool(raw)
	if err != nil {
		return false, err
	}

	if !inject {
		return false, nil
	}

	// This shouldn't happen so bail.
	raw, ok = pod.Annotations[AnnotationAgentStatus]
	if !ok {
		return true, nil
	}

	// "injected" is the only status we care about.  Don't do
	// anything if it's set.  The user can update the status
	// to force a new mutation.
	if raw == "injected" {
		return false, nil
	}

	return true, nil
}

// Patch creates the necessary pod patches to inject the Vault Agent
// containers.
func (a *Agent) Patch() ([]byte, error) {
	var patches []byte

	// Add a volume for the token sink
	a.Patches = append(a.Patches, addVolumes(
		a.Pod.Spec.Volumes,
		a.ContainerTokenVolume(),
		"/spec/volumes")...)

	// Add our volume that will be shared by the containers
	// for passing data in the pod.
	a.Patches = append(a.Patches, addVolumes(
		a.Pod.Spec.Volumes,
		a.ContainerVolumes(),
		"/spec/volumes")...)

	// Add ConfigMap if one was provided
	if a.ConfigMapName != "" {
		a.Patches = append(a.Patches, addVolumes(
			a.Pod.Spec.Volumes,
			[]corev1.Volume{a.ContainerConfigMapVolume()},
			"/spec/volumes")...)
	}

	// Add ExtraSecret if one was provided
	if a.ExtraSecret != "" {
		a.Patches = append(a.Patches, addVolumes(
			a.Pod.Spec.Volumes,
			[]corev1.Volume{a.ContainerExtraSecretVolume()},
			"/spec/volumes")...)
	}

	// Add TLS Secret if one was provided
	if a.Vault.TLSSecret != "" {
		a.Patches = append(a.Patches, addVolumes(
			a.Pod.Spec.Volumes,
			[]corev1.Volume{a.ContainerTLSSecretVolume()},
			"/spec/volumes")...)
	}

	// Add persistent cache volume if configured
	if a.VaultAgentCache.Persist {
		a.Patches = append(a.Patches, addVolumes(
			a.Pod.Spec.Volumes,
			[]corev1.Volume{a.cacheVolume()},
			"/spec/volumes")...)
	}

	//Add Volume Mounts
	for i, container := range a.Pod.Spec.Containers {
		a.Patches = append(a.Patches, addVolumeMounts(
			container.VolumeMounts,
			a.ContainerVolumeMounts(),
			fmt.Sprintf("/spec/containers/%d/volumeMounts", i))...)
	}

	// Init Container
	if a.PrePopulate {
		container, err := a.ContainerInitSidecar()
		if err != nil {
			return patches, err
		}

		containers := a.Pod.Spec.InitContainers

		// Init Containers run sequentially in Kubernetes and sometimes the order in
		// which they run matters.  This reorders the init containers to put the agent first.
		// For example, if an init container needed Vault secrets to work, the agent would need
		// to run first.
		if a.InitFirst {

			// Remove all init containers from the document so we can re-add them after the agent.
			if len(a.Pod.Spec.InitContainers) != 0 {
				a.Patches = append(a.Patches, removeContainers("/spec/initContainers")...)
			}

			containers = []corev1.Container{container}
			containers = append(containers, a.Pod.Spec.InitContainers...)

			a.Patches = append(a.Patches, addContainers(
				[]corev1.Container{},
				containers,
				"/spec/initContainers")...)
		} else {
			a.Patches = append(a.Patches, addContainers(
				a.Pod.Spec.InitContainers,
				[]corev1.Container{container},
				"/spec/initContainers")...)
		}

		//Add Volume Mounts
		for i, container := range containers {
			if container.Name == a.InitContainerName {
				continue
			}
			a.Patches = append(a.Patches, addVolumeMounts(
				container.VolumeMounts,
				a.ContainerVolumeMounts(),
				fmt.Sprintf("/spec/initContainers/%d/volumeMounts", i))...)
		}
	}

	// Sidecar Container
	if !a.PrePopulateOnly {
		container, err := a.ContainerSidecar()
		if err != nil {
			return patches, err
		}
		a.Patches = append(a.Patches, addContainers(
			a.Pod.Spec.Containers,
			[]corev1.Container{container},
			"/spec/containers")...)
	}

	// Add annotations so that we know we're injected
	a.Patches = append(a.Patches, updateAnnotations(
		a.Pod.Annotations,
		map[string]string{AnnotationAgentStatus: "injected"})...)

	// Generate the patch
	if len(a.Patches) > 0 {
		var err error
		patches, err = json.Marshal(a.Patches)
		if err != nil {
			return patches, err
		}
	}
	return patches, nil
}

// Validate the instance of Agent to ensure we have everything needed
// for basic functionality.
func (a *Agent) Validate() error {
	if a.Namespace == "" {
		return errors.New("namespace missing from request")
	}

	if a.ServiceAccountTokenVolume == nil ||
		a.ServiceAccountTokenVolume.Name == "" ||
		a.ServiceAccountTokenVolume.MountPath == "" ||
		a.ServiceAccountTokenVolume.TokenPath == "" {
		return errors.New("no service account token volume name, mount path or token path found")
	}

	if a.ImageName == "" {
		return errors.New("no Vault image found")
	}

	if a.ConfigMapName == "" {
		if a.Vault.AuthType == "" {
			return errors.New("no Vault Auth Type found")
		}

		if a.Vault.AuthType == DefaultVaultAuthType &&
			a.Vault.Role == "" && a.Annotations[fmt.Sprintf("%s-role", AnnotationVaultAuthConfig)] == "" {
			return errors.New("no Vault role found")
		}

		if a.Vault.AuthPath == "" {
			return errors.New("no Vault Auth Path found")
		}

		if a.Vault.Address == "" {
			return errors.New("no Vault address found")
		}
	}
	return nil
}

func serviceaccount(pod *corev1.Pod) (*ServiceAccountTokenVolume, error) {
	if volumeName := pod.ObjectMeta.Annotations[AnnotationAgentServiceAccountTokenVolumeName]; volumeName != "" {
		// Attempt to find existing mount point of named volume and copy mount path
		for _, container := range pod.Spec.Containers {
			for _, volumeMount := range container.VolumeMounts {
				if volumeMount.Name == volumeName {
					tokenPath, err := getProjectedTokenPath(pod, volumeName)
					if err != nil {
						return nil, err
					}
					return &ServiceAccountTokenVolume{
						Name:      volumeMount.Name,
						MountPath: volumeMount.MountPath,
						TokenPath: tokenPath,
					}, nil
				}
			}
		}

		// Otherwise, check the volume exists and fallback to `DefaultServiceAccountMount`
		for _, volume := range pod.Spec.Volumes {
			if volume.Name == volumeName {
				tokenPath, err := getTokenPathFromProjectedVolume(volume)
				if err != nil {
					return nil, err
				}
				return &ServiceAccountTokenVolume{
					Name:      volume.Name,
					MountPath: DefaultServiceAccountMount,
					TokenPath: tokenPath,
				}, nil
			}
		}

		return nil, fmt.Errorf("failed to find service account volume %q", volumeName)
	}

	// Fallback to searching for normal service account token
	for _, container := range pod.Spec.Containers {
		for _, volumes := range container.VolumeMounts {
			if strings.Contains(volumes.MountPath, "serviceaccount") {
				return &ServiceAccountTokenVolume{
					Name:      volumes.Name,
					MountPath: volumes.MountPath,
					TokenPath: "token",
				}, nil
			}
		}
	}

	return nil, fmt.Errorf("failed to find service account volume mount")
}

// getProjectedTokenPath searches through a Pod's Volumes for volumeName, and
// attempts to retrieve the projected token path from that volume
func getProjectedTokenPath(pod *corev1.Pod, volumeName string) (string, error) {
	for _, volume := range pod.Spec.Volumes {
		if volume.Name == volumeName {
			return getTokenPathFromProjectedVolume(volume)
		}
	}
	return "", fmt.Errorf("failed to find volume %q in Pod %q volumes", volumeName, pod.Name)
}

func getTokenPathFromProjectedVolume(volume corev1.Volume) (string, error) {
	if volume.Projected != nil {
		for _, source := range volume.Projected.Sources {
			if source.ServiceAccountToken != nil && source.ServiceAccountToken.Path != "" {
				return source.ServiceAccountToken.Path, nil
			}
		}
	}
	return "", fmt.Errorf("failed to find tokenPath for projected volume %q", volume.Name)
}

// IRSA support - get aws_iam_token volume mount details to inject to vault containers
func getAwsIamTokenVolume(pod *corev1.Pod) (string, string) {
	var awsIamTokenAccountName, awsIamTokenAccountPath string
	for _, container := range pod.Spec.Containers {
		for _, volumes := range container.VolumeMounts {
			if strings.Contains(volumes.MountPath, "eks.amazonaws.com") {
				return volumes.Name, volumes.MountPath
			}
		}
	}
	return awsIamTokenAccountName, awsIamTokenAccountPath
}

// IRSA support - get aws envs to inject to vault containers
func (a *Agent) getAwsEnvsFromContainer(pod *corev1.Pod) map[string]string {
	envMap := make(map[string]string)
	for _, container := range pod.Spec.Containers {
		for _, env := range container.Env {
			if env.Name == "AWS_ROLE_ARN" || env.Name == "AWS_WEB_IDENTITY_TOKEN_FILE" || env.Name == "AWS_DEFAULT_REGION" || env.Name == "AWS_REGION" {
				if _, ok := envMap[env.Name]; !ok {
					envMap[env.Name] = env.Value
				}
			}
		}
	}
	return envMap
}

func (a *Agent) vaultCliFlags() []string {
	flags := []string{
		fmt.Sprintf("-address=%s", a.Vault.Address),
	}

	if a.Vault.CACert != "" {
		flags = append(flags, fmt.Sprintf("-ca-cert=%s", a.Vault.CACert))
	}

	if a.Vault.ClientCert != "" {
		flags = append(flags, fmt.Sprintf("-client-cert=%s", a.Vault.ClientCert))
	}

	if a.Vault.ClientKey != "" {
		flags = append(flags, fmt.Sprintf("-client-key=%s", a.Vault.ClientKey))
	}

	return flags
}

// copyVolumeMounts copies the specified container or init container's volume mounts.
// Ignores any Kubernetes service account token mounts.
func (a *Agent) copyVolumeMounts(targetContainerName string) []corev1.VolumeMount {
	// Deep copy the pod spec so append doesn't mutate the original containers slice
	podSpec := a.Pod.Spec.DeepCopy()
	copiedVolumeMounts := make([]corev1.VolumeMount, 0)
	for _, container := range append(podSpec.Containers, podSpec.InitContainers...) {
		if container.Name == targetContainerName {
			for _, volumeMount := range container.VolumeMounts {
				if !strings.Contains(strings.ToLower(volumeMount.MountPath), "serviceaccount") {
					copiedVolumeMounts = append(copiedVolumeMounts, volumeMount)
				}
			}
		}
	}
	return copiedVolumeMounts
}<|MERGE_RESOLUTION|>--- conflicted
+++ resolved
@@ -31,12 +31,9 @@
 	DefaultAgentUseLeaderElector            = false
 	DefaultAgentInjectToken                 = false
 	DefaultTemplateConfigExitOnRetryFailure = true
-<<<<<<< HEAD
-	DefaultAgentInitContainerName           = "vault-agent-init"
+	DefaultServiceAccountMount              = "/var/run/secrets/vault.hashicorp.com/serviceaccount"
+  DefaultAgentInitContainerName           = "vault-agent-init"
 	DefaultAgentSidecarContainerName        = "vault-agent"
-=======
-	DefaultServiceAccountMount              = "/var/run/secrets/vault.hashicorp.com/serviceaccount"
->>>>>>> ee63eb27
 )
 
 // Agent is the top level structure holding all the
@@ -310,28 +307,6 @@
 	}
 
 	agent := &Agent{
-<<<<<<< HEAD
-		Annotations:            pod.Annotations,
-		ConfigMapName:          pod.Annotations[AnnotationAgentConfigMap],
-		ImageName:              pod.Annotations[AnnotationAgentImage],
-		DefaultTemplate:        pod.Annotations[AnnotationAgentInjectDefaultTemplate],
-		LimitsCPU:              pod.Annotations[AnnotationAgentLimitsCPU],
-		LimitsMem:              pod.Annotations[AnnotationAgentLimitsMem],
-		Namespace:              pod.Annotations[AnnotationAgentRequestNamespace],
-		Patches:                patches,
-		Pod:                    pod,
-		RequestsCPU:            pod.Annotations[AnnotationAgentRequestsCPU],
-		RequestsMem:            pod.Annotations[AnnotationAgentRequestsMem],
-		ServiceAccountName:     saName,
-		ServiceAccountPath:     saPath,
-		Status:                 pod.Annotations[AnnotationAgentStatus],
-		ExtraSecret:            pod.Annotations[AnnotationAgentExtraSecret],
-		CopyVolumeMounts:       pod.Annotations[AnnotationAgentCopyVolumeMounts],
-		AwsIamTokenAccountName: iamName,
-		AwsIamTokenAccountPath: iamPath,
-		InitContainerName:      pod.Annotations[AnnotationAgentInitContainerName],
-		SidecarContainerName:   pod.Annotations[AnnotationAgentSidecarContainerName],
-=======
 		Annotations:               pod.Annotations,
 		ConfigMapName:             pod.Annotations[AnnotationAgentConfigMap],
 		ImageName:                 pod.Annotations[AnnotationAgentImage],
@@ -349,7 +324,8 @@
 		CopyVolumeMounts:          pod.Annotations[AnnotationAgentCopyVolumeMounts],
 		AwsIamTokenAccountName:    iamName,
 		AwsIamTokenAccountPath:    iamPath,
->>>>>>> ee63eb27
+    InitContainerName:      pod.Annotations[AnnotationAgentInitContainerName],
+		SidecarContainerName:   pod.Annotations[AnnotationAgentSidecarContainerName],
 		Vault: Vault{
 			Address:          pod.Annotations[AnnotationVaultService],
 			ProxyAddress:     pod.Annotations[AnnotationProxyAddress],

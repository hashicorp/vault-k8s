package agent

import (
	"encoding/json"
	"errors"
	"fmt"
	"strconv"
	"strings"

	"github.com/mattbaird/jsonpatch"
	corev1 "k8s.io/api/core/v1"
)

// TODO swap out 'github.com/mattbaird/jsonpatch' for 'github.com/evanphx/json-patch'

const (
	DefaultVaultImage              = "vault:1.4.2"
	DefaultVaultAuthPath           = "auth/kubernetes"
	DefaultAgentRunAsUser          = 100
	DefaultAgentRunAsGroup         = 1000
	DefaultAgentRunAsSameUser      = false
	DefaultAgentSetSecurityContext = true
<<<<<<< HEAD
	DefaultAgentReadOnlyRoot       = true
=======

	DefaultAgentCacheEnable           = "false"
	DefaultAgentCacheUseAutoAuthToken = "true"
	DefaultAgentCacheListenerPort     = "8200"
>>>>>>> 28a81e27
)

// Agent is the top level structure holding all the
// configurations for the Vault Agent container.
type Agent struct {
	// Annotations are the current pod annotations used to
	// configure the Vault Agent container.
	Annotations map[string]string

	// ImageName is the name of the Vault image to use for the
	// sidecar container.
	ImageName string

	// Inject is the flag used to determine if a container should be requested
	// in a pod request.
	Inject bool

	// InitFirst controls whether an init container is first to run.
	InitFirst bool

	// LimitsCPU is the upper CPU limit the sidecar container is allowed to consume.
	LimitsCPU string

	// LimitsMem is the upper memory limit the sidecar container is allowed to consume.
	LimitsMem string

	// Namespace is the Kubernetes namespace the request originated from.
	Namespace string

	// Patches are all the mutations we will make to the pod request.
	Patches []*jsonpatch.JsonPatchOperation

	// Pod is the original Kubernetes pod spec.
	Pod *corev1.Pod

	// PrePopulate controls whether an init container is added to the request.
	PrePopulate bool

	// PrePopulateOnly controls whether an init container is the _only_ container
	// added to the request.
	PrePopulateOnly bool

	// RevokeOnShutdown controls whether a sidecar container will attempt to revoke its Vault
	// token on shutting down.
	RevokeOnShutdown bool

	// RevokeGrace controls after receiving the signal for pod
	// termination that the container will attempt to revoke its own Vault token.
	RevokeGrace uint64

	// RequestsCPU is the requested minimum CPU amount required  when being scheduled to deploy.
	RequestsCPU string

	// RequestsMem is the requested minimum memory amount required when being scheduled to deploy.
	RequestsMem string

	// Secrets are all the templates, the path in Vault where the secret can be
	//found, and the unique name of the secret which will be used for the filename.
	Secrets []*Secret

	// ServiceAccountName is the Kubernetes service account name for the pod.
	// This is used when we mount the service account to the  Vault Agent container(s).
	ServiceAccountName string

	// ServiceAccountPath is the path on disk where the service account JWT
	// can be located.  This is used when we mount the service account to the
	// Vault Agent container(s).
	ServiceAccountPath string

	// Status is the current injection status.  The only status considered is "injected",
	// which prevents further mutations.  A user can patch this annotation to force a new
	// mutation.
	Status string

	// ConfigMapName is the name of the configmap a user wants to mount to Vault Agent
	// container(s).
	ConfigMapName string

	// Vault is the structure holding all the Vault specific configurations.
	Vault Vault

	// VaultAgentCache is the structure holding the Vault agent cache specific configurations
	VaultAgentCache VaultAgentCache

	// RunAsUser is the user ID to run the Vault agent container(s) as.
	RunAsUser int64

	// RunAsGroup is the group ID to run the Vault agent container(s) as.
	RunAsGroup int64

	// RunAsSameID sets the user ID of the Vault agent container(s) to be the
	// same as the first application container
	RunAsSameID bool

	// SetSecurityContext controls whether the injected containers have a
	// SecurityContext set.
	SetSecurityContext bool
}

type Secret struct {
	// Name of the secret used as the filename for the rendered secret file.
	Name string

	// Path in Vault where the secret desired can be found.
	Path string

	// Template is the optional custom template to use when rendering the secret.
	Template string

	// Mount Path
	MountPath string

	// Command is the optional command to run after rendering the secret.
	Command string
}

type Vault struct {
	// Address is the Vault service address.
	Address string

	// AuthPath is the Mount Path of Vault Kubernetes Auth Method.
	AuthPath string

	// CACert is the name of the Certificate Authority certificate
	// to use when validating Vault's server certificates.
	CACert string

	// CAKey is the name of the Certificate Authority key
	// to use when validating Vault's server certificates.
	CAKey string

	// ClientCert is the name of the client certificate to use when communicating
	// with Vault over TLS.
	ClientCert string

	// ClientKey is the name of the client key to use when communicating
	// with Vault over TLS.
	ClientKey string

	// ClientMaxRetries configures the number of retries the client should make
	// when 5-- errors are received from the Vault server.  Default is 2.
	ClientMaxRetries string

	// ClientTimeout is the max number in seconds the client should attempt to
	// make a request to the Vault server.
	ClientTimeout string

	// LogLevel sets the Vault Agent log level.  Defaults to info.
	LogLevel string

	// Namespace is the Vault namespace to prepend to secret paths.
	Namespace string

	// Role is the name of the Vault role to use for authentication.
	Role string

	// TLSSecret is the name of the secret to be mounted to the Vault Agent container
	// containing the TLS certificates required to communicate with Vault.
	TLSSecret string

	// TLSSkipVerify toggles verification of Vault's certificates.
	TLSSkipVerify bool

	// TLSServerName is the name of the Vault server to use when validating Vault's
	// TLS certificates.
	TLSServerName string
}

type VaultAgentCache struct {
	// Enable configures whether the cache is enabled or not
	Enable bool

	// ListenerPort is the port the cache should listen to
	ListenerPort string

	// UseAutoAuthToken configures whether the auto auth token is used in cache requests
	UseAutoAuthToken string
}

// New creates a new instance of Agent by parsing all the Kubernetes annotations.
func New(pod *corev1.Pod, patches []*jsonpatch.JsonPatchOperation) (*Agent, error) {
	saName, saPath := serviceaccount(pod)

	agent := &Agent{
		Annotations:        pod.Annotations,
		ConfigMapName:      pod.Annotations[AnnotationAgentConfigMap],
		ImageName:          pod.Annotations[AnnotationAgentImage],
		LimitsCPU:          pod.Annotations[AnnotationAgentLimitsCPU],
		LimitsMem:          pod.Annotations[AnnotationAgentLimitsMem],
		Namespace:          pod.Annotations[AnnotationAgentRequestNamespace],
		Patches:            patches,
		Pod:                pod,
		RequestsCPU:        pod.Annotations[AnnotationAgentRequestsCPU],
		RequestsMem:        pod.Annotations[AnnotationAgentRequestsMem],
		ServiceAccountName: saName,
		ServiceAccountPath: saPath,
		Status:             pod.Annotations[AnnotationAgentStatus],
		Vault: Vault{
			Address:          pod.Annotations[AnnotationVaultService],
			AuthPath:         pod.Annotations[AnnotationVaultAuthPath],
			CACert:           pod.Annotations[AnnotationVaultCACert],
			CAKey:            pod.Annotations[AnnotationVaultCAKey],
			ClientCert:       pod.Annotations[AnnotationVaultClientCert],
			ClientKey:        pod.Annotations[AnnotationVaultClientKey],
			ClientMaxRetries: pod.Annotations[AnnotationVaultClientMaxRetries],
			ClientTimeout:    pod.Annotations[AnnotationVaultClientTimeout],
			LogLevel:         pod.Annotations[AnnotationVaultLogLevel],
			Namespace:        pod.Annotations[AnnotationVaultNamespace],
			Role:             pod.Annotations[AnnotationVaultRole],
			TLSSecret:        pod.Annotations[AnnotationVaultTLSSecret],
			TLSServerName:    pod.Annotations[AnnotationVaultTLSServerName],
		},
	}

	var err error
	agent.Secrets = agent.secrets()
	agent.Inject, err = agent.inject()
	if err != nil {
		return agent, err
	}

	agent.InitFirst, err = agent.initFirst()
	if err != nil {
		return agent, err
	}

	agent.PrePopulate, err = agent.prePopulate()
	if err != nil {
		return agent, err
	}

	agent.PrePopulateOnly, err = agent.prePopulateOnly()
	if err != nil {
		return agent, err
	}

	agent.RevokeOnShutdown, err = agent.revokeOnShutdown()
	if err != nil {
		return agent, err
	}

	agent.RevokeGrace, err = agent.revokeGrace()
	if err != nil {
		return agent, err
	}

	agent.Vault.TLSSkipVerify, err = agent.tlsSkipVerify()
	if err != nil {
		return agent, err
	}

	agent.RunAsUser, err = strconv.ParseInt(pod.Annotations[AnnotationAgentRunAsUser], 10, 64)
	if err != nil {
		return agent, err
	}

	agent.RunAsGroup, err = strconv.ParseInt(pod.Annotations[AnnotationAgentRunAsGroup], 10, 64)
	if err != nil {
		return agent, err
	}

	agent.RunAsSameID, err = agent.runAsSameID(pod)
	if err != nil {
		return agent, err
	}

	agent.SetSecurityContext, err = agent.setSecurityContext()
	if err != nil {
		return agent, err
	}

	agentCacheEnable, err := agent.agentCacheEnable()
	if err != nil {
		return agent, err
	}

	agent.VaultAgentCache = VaultAgentCache{
		Enable:           agentCacheEnable,
		ListenerPort:     pod.Annotations[AnnotationAgentCacheListenerPort],
		UseAutoAuthToken: pod.Annotations[AnnotationAgentCacheUseAutoAuthToken],
	}

	return agent, nil
}

// ShouldInject checks whether the pod in question should be injected
// with Vault Agent containers.
func ShouldInject(pod *corev1.Pod) (bool, error) {
	raw, ok := pod.Annotations[AnnotationAgentInject]
	if !ok {
		return false, nil
	}

	inject, err := strconv.ParseBool(raw)
	if err != nil {
		return false, err
	}

	if !inject {
		return false, nil
	}

	// This shouldn't happen so bail.
	raw, ok = pod.Annotations[AnnotationAgentStatus]
	if !ok {
		return true, nil
	}

	// "injected" is the only status we care about.  Don't do
	// anything if it's set.  The user can update the status
	// to force a new mutation.
	if raw == "injected" {
		return false, nil
	}

	return true, nil
}

// Patch creates the necessary pod patches to inject the Vault Agent
// containers.
func (a *Agent) Patch() ([]byte, error) {
	var patches []byte

	// Add a volume for the token sink
	a.Patches = append(a.Patches, addVolumes(
		a.Pod.Spec.Volumes,
		[]corev1.Volume{a.ContainerTokenVolume()},
		"/spec/volumes")...)

	// Add our volume that will be shared by the containers
	// for passing data in the pod.
	a.Patches = append(a.Patches, addVolumes(
		a.Pod.Spec.Volumes,
		a.ContainerVolumes(),
		"/spec/volumes")...)

	// Add ConfigMap if one was provided
	if a.ConfigMapName != "" {
		a.Patches = append(a.Patches, addVolumes(
			a.Pod.Spec.Volumes,
			[]corev1.Volume{a.ContainerConfigMapVolume()},
			"/spec/volumes")...)
	}

	// Add TLS Secret if one was provided
	if a.Vault.TLSSecret != "" {
		a.Patches = append(a.Patches, addVolumes(
			a.Pod.Spec.Volumes,
			[]corev1.Volume{a.ContainerTLSSecretVolume()},
			"/spec/volumes")...)
	}

	//Add Volume Mounts
	for i, container := range a.Pod.Spec.Containers {
		a.Patches = append(a.Patches, addVolumeMounts(
			container.VolumeMounts,
			a.ContainerVolumeMounts(),
			fmt.Sprintf("/spec/containers/%d/volumeMounts", i))...)
	}

	// Init Container
	if a.PrePopulate {
		container, err := a.ContainerInitSidecar()
		if err != nil {
			return patches, err
		}

		containers := a.Pod.Spec.InitContainers

		// Init Containers run sequentially in Kubernetes and sometimes the order in
		// which they run matters.  This reorders the init containers to put the agent first.
		// For example, if an init container needed Vault secrets to work, the agent would need
		// to run first.
		if a.InitFirst {

			// Remove all init containers from the document so we can re-add them after the agent.
			if len(a.Pod.Spec.InitContainers) != 0 {
				a.Patches = append(a.Patches, removeContainers("/spec/initContainers")...)
			}

			containers = []corev1.Container{container}
			containers = append(containers, a.Pod.Spec.InitContainers...)

			a.Patches = append(a.Patches, addContainers(
				[]corev1.Container{},
				containers,
				"/spec/initContainers")...)
		} else {
			a.Patches = append(a.Patches, addContainers(
				a.Pod.Spec.InitContainers,
				[]corev1.Container{container},
				"/spec/initContainers")...)
		}

		//Add Volume Mounts
		for i, container := range containers {
			if container.Name == "vault-agent-init" {
				continue
			}
			a.Patches = append(a.Patches, addVolumeMounts(
				container.VolumeMounts,
				a.ContainerVolumeMounts(),
				fmt.Sprintf("/spec/initContainers/%d/volumeMounts", i))...)
		}
	}

	// Sidecar Container
	if !a.PrePopulateOnly {
		container, err := a.ContainerSidecar()
		if err != nil {
			return patches, err
		}
		a.Patches = append(a.Patches, addContainers(
			a.Pod.Spec.Containers,
			[]corev1.Container{container},
			"/spec/containers")...)
	}

	// Add annotations so that we know we're injected
	a.Patches = append(a.Patches, updateAnnotations(
		a.Pod.Annotations,
		map[string]string{AnnotationAgentStatus: "injected"})...)

	// Generate the patch
	if len(a.Patches) > 0 {
		var err error
		patches, err = json.Marshal(a.Patches)
		if err != nil {
			return patches, err
		}
	}
	return patches, nil
}

// Validate the instance of Agent to ensure we have everything needed
// for basic functionality.
func (a *Agent) Validate() error {
	if a.Namespace == "" {
		return errors.New("namespace missing from request")
	}

	if a.ServiceAccountName == "" || a.ServiceAccountPath == "" {
		return errors.New("no service account name or path found")
	}

	if a.ImageName == "" {
		return errors.New("no Vault image found")
	}

	if a.ConfigMapName == "" {
		if a.Vault.Role == "" {
			return errors.New("no Vault role found")
		}

		if a.Vault.AuthPath == "" {
			return errors.New("no Vault Auth Path found")
		}

		if a.Vault.Address == "" {
			return errors.New("no Vault address found")
		}
	}
	return nil
}

func serviceaccount(pod *corev1.Pod) (string, string) {
	var serviceAccountName, serviceAccountPath string
	for _, container := range pod.Spec.Containers {
		for _, volumes := range container.VolumeMounts {
			if strings.Contains(volumes.MountPath, "serviceaccount") {
				return volumes.Name, volumes.MountPath
			}
		}
	}
	return serviceAccountName, serviceAccountPath
}

func (a *Agent) vaultCliFlags() []string {
	flags := []string{
		fmt.Sprintf("-address=%s", a.Vault.Address),
	}

	if a.Vault.CACert != "" {
		flags = append(flags, fmt.Sprintf("-ca-cert=%s", a.Vault.CACert))
	}

	if a.Vault.ClientCert != "" {
		flags = append(flags, fmt.Sprintf("-client-cert=%s", a.Vault.ClientCert))
	}

	if a.Vault.ClientKey != "" {
		flags = append(flags, fmt.Sprintf("-client-key=%s", a.Vault.ClientKey))
	}

	return flags
}<|MERGE_RESOLUTION|>--- conflicted
+++ resolved
@@ -20,14 +20,10 @@
 	DefaultAgentRunAsGroup         = 1000
 	DefaultAgentRunAsSameUser      = false
 	DefaultAgentSetSecurityContext = true
-<<<<<<< HEAD
 	DefaultAgentReadOnlyRoot       = true
-=======
-
 	DefaultAgentCacheEnable           = "false"
 	DefaultAgentCacheUseAutoAuthToken = "true"
 	DefaultAgentCacheListenerPort     = "8200"
->>>>>>> 28a81e27
 )
 
 // Agent is the top level structure holding all the

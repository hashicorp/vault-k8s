--- conflicted
+++ resolved
@@ -161,17 +161,13 @@
 	// Address is the Vault service address.
 	Address string
 
-<<<<<<< HEAD
+  // ProxyAddress is the proxy service address to use when talking to the Vault service.
+	ProxyAddress string
+  
 	// AuthType is type of Vault Auth Method to use.
 	AuthType string
 
 	// AuthPath is the Mount Path of Vault Auth Method.
-=======
-	// ProxyAddress is the proxy service address to use when talking to the Vault service.
-	ProxyAddress string
-
-	// AuthPath is the Mount Path of Vault Kubernetes Auth Method.
->>>>>>> ef93e5aa
 	AuthPath string
 
 	// AuthConfig is the Auto Auth Method configuration.
@@ -258,11 +254,8 @@
 		CopyVolumeMounts:   pod.Annotations[AnnotationAgentCopyVolumeMounts],
 		Vault: Vault{
 			Address:          pod.Annotations[AnnotationVaultService],
-<<<<<<< HEAD
+			ProxyAddress:     pod.Annotations[AnnotationProxyAddress],
 			AuthType:         pod.Annotations[AnnotationVaultAuthType],
-=======
-			ProxyAddress:     pod.Annotations[AnnotationProxyAddress],
->>>>>>> ef93e5aa
 			AuthPath:         pod.Annotations[AnnotationVaultAuthPath],
 			CACert:           pod.Annotations[AnnotationVaultCACert],
 			CAKey:            pod.Annotations[AnnotationVaultCAKey],

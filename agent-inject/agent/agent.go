--- conflicted
+++ resolved
@@ -14,23 +14,16 @@
 // TODO swap out 'github.com/mattbaird/jsonpatch' for 'github.com/evanphx/json-patch'
 
 const (
-<<<<<<< HEAD
-	DefaultVaultImage      = "vault:1.4.1"
-	DefaultVaultAuthPath   = "auth/kubernetes"
-	DefaultAgentRunAsUser  = 100
-	DefaultAgentRunAsGroup = 1000
-
-	DefaultAgentCacheEnable           = "false"
-	DefaultAgentCacheUseAutoAuthToken = "true"
-	DefaultAgentCacheListenerPort     = "8200"
-=======
-	DefaultVaultImage              = "vault:1.3.2"
+	DefaultVaultImage              = "vault:1.4.1"
 	DefaultVaultAuthPath           = "auth/kubernetes"
 	DefaultAgentRunAsUser          = 100
 	DefaultAgentRunAsGroup         = 1000
 	DefaultAgentRunAsSameUser      = false
 	DefaultAgentSetSecurityContext = true
->>>>>>> 3ff60c63
+
+	DefaultAgentCacheEnable           = "false"
+	DefaultAgentCacheUseAutoAuthToken = "true"
+	DefaultAgentCacheListenerPort     = "8200"
 )
 
 // Agent is the top level structure holding all the
@@ -292,25 +285,25 @@
 		return agent, err
 	}
 
-<<<<<<< HEAD
+	agent.RunAsSameID, err = agent.runAsSameID(pod)
+	if err != nil {
+		return agent, err
+	}
+
+	agent.SetSecurityContext, err = agent.setSecurityContext()
+	if err != nil {
+		return agent, err
+	}
+
 	agentCacheEnable, err := agent.agentCacheEnable()
-=======
-	agent.RunAsSameID, err = agent.runAsSameID(pod)
->>>>>>> 3ff60c63
-	if err != nil {
-		return agent, err
-	}
-
-<<<<<<< HEAD
+	if err != nil {
+		return agent, err
+	}
+
 	agent.VaultAgentCache = VaultAgentCache{
 		Enable:           agentCacheEnable,
 		ListenerPort:     pod.Annotations[AnnotationAgentCacheListenerPort],
 		UseAutoAuthToken: pod.Annotations[AnnotationAgentCacheUseAutoAuthToken],
-=======
-	agent.SetSecurityContext, err = agent.setSecurityContext()
-	if err != nil {
-		return agent, err
->>>>>>> 3ff60c63
 	}
 
 	return agent, nil

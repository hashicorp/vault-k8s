--- conflicted
+++ resolved
@@ -14,12 +14,8 @@
 // TODO swap out 'github.com/mattbaird/jsonpatch' for 'github.com/evanphx/json-patch'
 
 const (
-<<<<<<< HEAD
-	DefaultVaultImage                    = "vault:1.6.1"
+	DefaultVaultImage                    = "vault:1.6.2"
 	DefaultVaultAuthType                 = "kubernetes"
-=======
-	DefaultVaultImage                    = "vault:1.6.2"
->>>>>>> c3f8d0f3
 	DefaultVaultAuthPath                 = "auth/kubernetes"
 	DefaultAgentRunAsUser                = 100
 	DefaultAgentRunAsGroup               = 1000

--- conflicted
+++ resolved
@@ -142,7 +142,6 @@
 	}
 }
 
-<<<<<<< HEAD
 func TestFilePathAndName(t *testing.T) {
 
 	tests := []struct {
@@ -155,7 +154,7 @@
 			map[string]string{
 				"vault.hashicorp.com/agent-inject-secret-foo": "db/creds/foo",
 			},
-			DefaultFilePath + "/foo",
+			secretVolumePath + "/foo",
 		},
 		{
 			"with relative file path",
@@ -163,7 +162,7 @@
 				"vault.hashicorp.com/agent-inject-secret-foo": "db/creds/foo",
 				"vault.hashicorp.com/agent-inject-file-foo":   "nested/foofile",
 			},
-			DefaultFilePath + "/nested/foofile",
+			secretVolumePath + "/nested/foofile",
 		},
 		{
 			"with absolute file path",
@@ -172,6 +171,24 @@
 				"vault.hashicorp.com/agent-inject-file-foo":   "/special/volume/foofile",
 			},
 			"/special/volume/foofile",
+		},
+		{
+			"with volume mount set, absolute file path",
+			map[string]string{
+				"vault.hashicorp.com/agent-inject-secret-foo": "db/creds/foo",
+				"vault.hashicorp.com/agent-inject-file-foo":   "/special/volume/foofile",
+				AnnotationVaultSecretVolumePath:               "/new/mount/path",
+			},
+			"/special/volume/foofile",
+		},
+		{
+			"with volume mount set, relative file path",
+			map[string]string{
+				"vault.hashicorp.com/agent-inject-secret-foo": "db/creds/foo",
+				"vault.hashicorp.com/agent-inject-file-foo":   "nested/foofile",
+				AnnotationVaultSecretVolumePath:               "/new/mount/path",
+			},
+			"/new/mount/path/nested/foofile",
 		},
 	}
 
@@ -180,6 +197,15 @@
 			pod := testPod(tt.annotations)
 			var patches []*jsonpatch.JsonPatchOperation
 
+			agentConfig := AgentConfig{
+				"foobar-image", "http://foobar:8200", "test", "test", true, "100", "1000",
+				DefaultAgentRunAsSameUser, DefaultAgentSetSecurityContext,
+			}
+			err := Init(pod, agentConfig)
+			if err != nil {
+				t.Errorf("got error initialising pod, shouldn't have: %s", err)
+			}
+
 			agent, err := New(pod, patches)
 			cfg, err := agent.newConfig(true)
 			if err != nil {
@@ -190,12 +216,13 @@
 			if err := json.Unmarshal(cfg, config); err != nil {
 				t.Errorf("got error unmarshalling Vault config, shouldn't have: %s", err)
 			}
-
 			if config.Templates[0].Destination != tt.destination {
 				t.Errorf("wrong destination: %s != %s", config.Templates[0].Destination, tt.destination)
 			}
 		})
-=======
+	}
+}
+
 func TestConfigVaultAgentCacheNotEnabledByDefault(t *testing.T) {
 	annotations := map[string]string{}
 
@@ -283,6 +310,5 @@
 
 	if !config.Listener[0].TLSDisable {
 		t.Error("agent Cache listener TLS should be disabled")
->>>>>>> 38c3f0c8
 	}
 }
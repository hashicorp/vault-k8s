--- conflicted
+++ resolved
@@ -42,13 +42,8 @@
 	var patches []*jsonpatch.JsonPatchOperation
 
 	agentConfig := AgentConfig{
-<<<<<<< HEAD
 		"foobar-image", "http://foobar:8200", DefaultVaultAuthType, "test", "test", true, "100", "1000",
-		DefaultAgentRunAsSameUser, DefaultAgentSetSecurityContext,
-=======
-		"foobar-image", "http://foobar:8200", "test", "test", true, "100", "1000",
 		DefaultAgentRunAsSameUser, DefaultAgentSetSecurityContext, "http://proxy:3128",
->>>>>>> ef93e5aa
 	}
 	err := Init(pod, agentConfig)
 	if err != nil {
@@ -213,13 +208,8 @@
 			var patches []*jsonpatch.JsonPatchOperation
 
 			agentConfig := AgentConfig{
-<<<<<<< HEAD
 				"foobar-image", "http://foobar:8200", DefaultVaultAuthType, "test", "test", true, "100", "1000",
-				DefaultAgentRunAsSameUser, DefaultAgentSetSecurityContext,
-=======
-				"foobar-image", "http://foobar:8200", "test", "test", true, "100", "1000",
 				DefaultAgentRunAsSameUser, DefaultAgentSetSecurityContext, "",
->>>>>>> ef93e5aa
 			}
 			err := Init(pod, agentConfig)
 			if err != nil {
@@ -250,13 +240,8 @@
 	var patches []*jsonpatch.JsonPatchOperation
 
 	agentConfig := AgentConfig{
-<<<<<<< HEAD
 		"foobar-image", "http://foobar:8200", DefaultVaultAuthType, "test", "test", true, "100", "1000",
-		DefaultAgentRunAsSameUser, DefaultAgentSetSecurityContext,
-=======
-		"foobar-image", "http://foobar:8200", "test", "test", true, "100", "1000",
 		DefaultAgentRunAsSameUser, DefaultAgentSetSecurityContext, "",
->>>>>>> ef93e5aa
 	}
 	err := Init(pod, agentConfig)
 	if err != nil {
@@ -294,13 +279,8 @@
 	var patches []*jsonpatch.JsonPatchOperation
 
 	agentConfig := AgentConfig{
-<<<<<<< HEAD
 		"foobar-image", "http://foobar:8200", DefaultVaultAuthType, "test", "test", true, "100", "1000",
-		DefaultAgentRunAsSameUser, DefaultAgentSetSecurityContext,
-=======
-		"foobar-image", "http://foobar:8200", "test", "test", true, "100", "1000",
 		DefaultAgentRunAsSameUser, DefaultAgentSetSecurityContext, "",
->>>>>>> ef93e5aa
 	}
 	err := Init(pod, agentConfig)
 	if err != nil {

package agent

import (
	"encoding/json"
	"fmt"
	"strings"
	"testing"

	"github.com/mattbaird/jsonpatch"
	"github.com/stretchr/testify/assert"
	"github.com/stretchr/testify/require"
)

func TestNewConfig(t *testing.T) {
	annotations := map[string]string{
		AnnotationAgentImage:                            "vault",
		AnnotationVaultService:                          "https://vault:8200",
		AnnotationAgentStatus:                           "",
		AnnotationAgentRequestNamespace:                 "foobar",
		AnnotationVaultRole:                             "foobar",
		AnnotationAgentPrePopulate:                      "true",
		AnnotationAgentPrePopulateOnly:                  "true",
		AnnotationVaultTLSServerName:                    "foobar.server",
		AnnotationVaultCACert:                           "ca-cert",
		AnnotationVaultCAKey:                            "ca-key",
		AnnotationVaultClientCert:                       "client-cert",
		AnnotationVaultClientKey:                        "client-key",
		AnnotationVaultSecretVolumePath:                 "/vault/secrets",
		AnnotationProxyAddress:                          "http://proxy:3128",
		"vault.hashicorp.com/agent-inject-secret-foo":   "db/creds/foo",
		"vault.hashicorp.com/agent-inject-template-foo": "template foo",
		"vault.hashicorp.com/agent-inject-secret-bar":   "db/creds/bar",

		// render this secret at a different path
		"vault.hashicorp.com/agent-inject-secret-different-path":                "different-path",
		fmt.Sprintf("%s-%s", AnnotationVaultSecretVolumePath, "different-path"): "/etc/container_environment",

		// render this secret from a template on disk
		"vault.hashicorp.com/agent-inject-secret-with-file-template":                  "with-file-template",
		fmt.Sprintf("%s-%s", AnnotationAgentInjectTemplateFile, "with-file-template"): "/etc/file-template",

		"vault.hashicorp.com/agent-inject-command-bar": "pkill -HUP app",

		"vault.hashicorp.com/agent-inject-secret-baz":                   "db/creds/baz",
		"vault.hashicorp.com/agent-inject-template-baz":                 `[[ with secret "db/creds/baz" ]][[ range $k, $v := .Data ]][[ $k ]]: [[ $v ]]\n[[ end ]][[ end ]]`,
		"vault.hashicorp.com/agent-inject-template-left-delimiter-baz":  "[[",
		"vault.hashicorp.com/agent-inject-template-right-delimiter-baz": "]]",

		AnnotationAgentCacheEnable: "true",
	}

	pod := testPod(annotations)
	var patches []*jsonpatch.JsonPatchOperation

	agentConfig := basicAgentConfig()
	err := Init(pod, agentConfig)
	if err != nil {
		t.Errorf("got error initialising pod, shouldn't have: %s", err)
	}

	agent, err := New(pod, patches)
	if err != nil {
		t.Errorf("got error creating agent, shouldn't have: %s", err)
	}

	cfg, err := agent.newConfig(true)
	if err != nil {
		t.Errorf("got error creating Vault config, shouldn't have: %s", err)
	}

	config := &Config{}
	if err := json.Unmarshal(cfg, config); err != nil {
		t.Errorf("got error unmarshalling Vault config, shouldn't have: %s", err)
	}

	if config.ExitAfterAuth != true {
		t.Error("exit_after_auth should have been true, it wasn't")
	}

	if config.Vault.TLSSkipVerify != false {
		t.Error("tls_skip_verify should have been false, it wasn't")
	}

	if config.Vault.TLSServerName != annotations[AnnotationVaultTLSServerName] {
		t.Errorf("tls_server_name: expected %s, got %s", annotations[AnnotationVaultTLSServerName], config.Vault.TLSServerName)
	}

	if config.Vault.CACert != annotations[AnnotationVaultCACert] {
		t.Errorf("ca_cert: expected %s, got %s", annotations[AnnotationVaultCACert], config.Vault.CACert)
	}

	if config.Vault.CAPath != annotations[AnnotationVaultCAKey] {
		t.Errorf("ca_key: expected %s, got %s", annotations[AnnotationVaultCAKey], config.Vault.CAPath)
	}

	if config.Vault.ClientCert != annotations[AnnotationVaultClientCert] {
		t.Errorf("client_cert: expected %s, got %s", annotations[AnnotationVaultClientCert], config.Vault.ClientCert)
	}

	if config.Vault.ClientKey != annotations[AnnotationVaultClientKey] {
		t.Errorf("client_key: expected %s, got %s", annotations[AnnotationVaultClientKey], config.Vault.ClientKey)
	}

	if config.AutoAuth.Method.Config["role"] != annotations[AnnotationVaultRole] {
		t.Errorf("auto_auth role: expected role to be %s, got %s", annotations[AnnotationVaultRole], config.AutoAuth.Method.Config["role"])
	}

	if config.AutoAuth.Method.Type != annotations[AnnotationVaultAuthType] {
		t.Errorf("auto_auth mount type: expected type to be %s, got %s", annotations[AnnotationVaultAuthType], config.AutoAuth.Method.Type)
	}

	if config.AutoAuth.Method.MountPath != annotations[AnnotationVaultAuthPath] {
		t.Errorf("auto_auth mount path: expected path to be %s, got %s", annotations[AnnotationVaultAuthPath], config.AutoAuth.Method.MountPath)
	}

	if len(config.Listener) != 0 || config.Cache != nil {
		t.Error("agent Cache should be disabled for init containers")
	}

	if len(config.Templates) != 4 {
		t.Errorf("expected 4 template, got %d", len(config.Templates))
	}

	for _, template := range config.Templates {
		if strings.Contains(template.Destination, "foo") {
			if template.Destination != "/vault/secrets/foo" {
				t.Errorf("expected template destination to be %s, got %s", "/vault/secrets/foo", template.Destination)
			}

			if template.Contents != "template foo" {
				t.Errorf("expected template contents to be %s, got %s", "template foo", template.Contents)
			}

			if template.LeftDelim != DefaultLeftDelim || template.RightDelim != DefaultRightDelim {
				t.Errorf("expected default delimiters to be %s (left) and %s (right), got %s (left) and %s (right)", template.LeftDelim, template.RightDelim, DefaultLeftDelim, DefaultRightDelim)
			}
		} else if strings.Contains(template.Destination, "bar") {
			if template.Destination != "/vault/secrets/bar" {
				t.Errorf("expected template destination to be %s, got %s", "/vault/secrets/bar", template.Destination)
			}

			if !strings.Contains(template.Contents, "with secret \"db/creds/bar\"") {
				t.Errorf("expected template contents to contain %s, got %s", "with secret \"db/creds/bar\"", template.Contents)
			}
			if !strings.Contains(template.Command, "pkill -HUP app") {
				t.Errorf("expected command contents to contain %s, got %s", "pkill -HUP app", template.Command)
			}
		} else if strings.Contains(template.Destination, "different-path") {
			if template.Destination != "/etc/container_environment/different-path" {
				t.Errorf("expected template destination to be %s, got %s", "/etc/container_environment", template.Destination)
			}
<<<<<<< HEAD
		} else if strings.Contains(template.Destination, "baz") {
			if template.LeftDelim != "[[" || template.RightDelim != "]]" {
				t.Errorf("expected default delimiters to be %s (left) and %s (right), got %s (left) and %s (right)", template.LeftDelim, template.RightDelim, "[[", "]]")
=======
		} else if strings.Contains(template.Destination, "with-file-template") {
			if template.Source != "/etc/file-template" {
				t.Errorf("expected template file path to be %s, got %s", "/etc/file-template", template.Source)
			}
			if template.Contents != "" {
				t.Errorf("expected template contents to be empty, got %s", template.Contents)
>>>>>>> 11bd8dc4
			}
		} else {
			t.Error("shouldn't have got here")
		}
	}
}

func TestFilePathAndName(t *testing.T) {

	tests := []struct {
		name        string
		annotations map[string]string
		destination string
	}{
		{
			"just secret",
			map[string]string{
				"vault.hashicorp.com/agent-inject-secret-foo": "db/creds/foo",
			},
			secretVolumePath + "/foo",
		},
		{
			"with relative file path",
			map[string]string{
				"vault.hashicorp.com/agent-inject-secret-foo": "db/creds/foo",
				"vault.hashicorp.com/agent-inject-file-foo":   "nested/foofile",
			},
			secretVolumePath + "/nested/foofile",
		},
		{
			"with absolute file path",
			map[string]string{
				"vault.hashicorp.com/agent-inject-secret-foo": "db/creds/foo",
				"vault.hashicorp.com/agent-inject-file-foo":   "/special/volume/foofile",
			},
			secretVolumePath + "/special/volume/foofile",
		},
		{
			"with global volume mount set, long file name",
			map[string]string{
				"vault.hashicorp.com/agent-inject-secret-foo": "db/creds/foo",
				"vault.hashicorp.com/agent-inject-file-foo":   "foofile_name_is_very_very_very_long",
				"vault.hashicorp.com/secret-volume-path":      "/new/mount/path",
			},
			"/new/mount/path/foofile_name_is_very_very_very_long",
		},
		{
			"with global volume mount set, absolute file path",
			map[string]string{
				"vault.hashicorp.com/agent-inject-secret-foo": "db/creds/foo",
				"vault.hashicorp.com/agent-inject-file-foo":   "/special/foofile",
				"vault.hashicorp.com/secret-volume-path":      "/new/mount/path",
			},
			"/new/mount/path/special/foofile",
		},
		{
			"with secret volume mount set, relative file path",
			map[string]string{
				"vault.hashicorp.com/agent-inject-secret-foo": "db/creds/foo",
				"vault.hashicorp.com/agent-inject-file-foo":   "nested/foofile",
				"vault.hashicorp.com/secret-volume-path-foo":  "/new/mount/path",
			},
			"/new/mount/path/nested/foofile",
		},
	}

	for _, tt := range tests {
		t.Run(tt.name, func(t *testing.T) {
			pod := testPod(tt.annotations)
			var patches []*jsonpatch.JsonPatchOperation

			agentConfig := basicAgentConfig()
			err := Init(pod, agentConfig)
			if err != nil {
				t.Errorf("got error initialising pod, shouldn't have: %s", err)
			}

			agent, err := New(pod, patches)
			cfg, err := agent.newConfig(true)
			if err != nil {
				t.Errorf("got error creating Vault config, shouldn't have: %s", err)
			}

			config := &Config{}
			if err := json.Unmarshal(cfg, config); err != nil {
				t.Errorf("got error unmarshalling Vault config, shouldn't have: %s", err)
			}
			if config.Templates[0].Destination != tt.destination {
				t.Errorf("wrong destination: %s != %s", config.Templates[0].Destination, tt.destination)
			}
		})
	}
}

func TestConfigVaultAgentCacheNotEnabledByDefault(t *testing.T) {
	annotations := map[string]string{}

	pod := testPod(annotations)
	var patches []*jsonpatch.JsonPatchOperation

	agentConfig := basicAgentConfig()
	err := Init(pod, agentConfig)
	if err != nil {
		t.Errorf("got error initialising pod, shouldn't have: %s", err)
	}

	agent, err := New(pod, patches)
	if err != nil {
		t.Errorf("got error creating agent, shouldn't have: %s", err)
	}

	cfg, err := agent.newConfig(false)
	if err != nil {
		t.Errorf("got error creating Vault config, shouldn't have: %s", err)
	}

	config := &Config{}
	if err := json.Unmarshal(cfg, config); err != nil {
		t.Errorf("got error unmarshalling Vault config, shouldn't have: %s", err)
	}

	if len(config.Listener) != 0 || config.Cache != nil {
		t.Error("agent Cache should be not be enabled by default")
	}
}

func TestConfigVaultAgentCache(t *testing.T) {
	annotations := map[string]string{
		AnnotationAgentCacheEnable:           "true",
		AnnotationAgentCacheUseAutoAuthToken: "force",
		AnnotationAgentCacheListenerPort:     "8100",
	}

	pod := testPod(annotations)
	var patches []*jsonpatch.JsonPatchOperation

	agentConfig := basicAgentConfig()
	err := Init(pod, agentConfig)
	if err != nil {
		t.Errorf("got error initialising pod, shouldn't have: %s", err)
	}

	agent, err := New(pod, patches)
	if err != nil {
		t.Errorf("got error creating agent, shouldn't have: %s", err)
	}

	cfg, err := agent.newConfig(false)
	if err != nil {
		t.Errorf("got error creating Vault config, shouldn't have: %s", err)
	}

	config := &Config{}
	if err := json.Unmarshal(cfg, config); err != nil {
		t.Errorf("got error unmarshalling Vault config, shouldn't have: %s", err)
	}

	if len(config.Listener) == 0 || config.Cache == nil {
		t.Error("agent Cache should be enabled")
	}

	if config.Cache.UseAutoAuthToken != "force" {
		t.Errorf("agent Cache use_auto_auth_token should be 'force', got %s instead", config.Cache.UseAutoAuthToken)
	}

	if config.Listener[0].Type != "tcp" {
		t.Errorf("agent Cache listener type should be tcp, got %s instead", config.Listener[0].Type)
	}

	if config.Listener[0].Address != "127.0.0.1:8100" {
		t.Errorf("agent Cache listener address should be 127.0.0.1:8100, got %s", config.Listener[0].Address)
	}

	if !config.Listener[0].TLSDisable {
		t.Error("agent Cache listener TLS should be disabled")
	}
}

func TestConfigVaultAgentCache_persistent(t *testing.T) {
	tests := []struct {
		name              string
		annotations       map[string]string
		expectedInitCache bool
		expectedCache     *Cache
		expectedListeners []*Listener
	}{
		{
			name: "cache defaults",
			annotations: map[string]string{
				AnnotationAgentCacheEnable: "true",
			},
			expectedInitCache: true,
			expectedCache: &Cache{
				UseAutoAuthToken: "true",
				Persist: &CachePersist{
					Type: "kubernetes",
					Path: "/vault/agent-cache",
				},
			},
			expectedListeners: []*Listener{
				{
					Type:       "tcp",
					Address:    "127.0.0.1:8200",
					TLSDisable: true,
				},
			},
		},
		{
			name: "exit on err",
			annotations: map[string]string{
				AnnotationAgentCacheEnable:    "true",
				AnnotationAgentCacheExitOnErr: "true",
			},
			expectedInitCache: true,
			expectedCache: &Cache{
				UseAutoAuthToken: "true",
				Persist: &CachePersist{
					Type:      "kubernetes",
					Path:      "/vault/agent-cache",
					ExitOnErr: true,
				},
			},
			expectedListeners: []*Listener{
				{
					Type:       "tcp",
					Address:    "127.0.0.1:8200",
					TLSDisable: true,
				},
			},
		},
		{
			name: "just memory cache when only sidecar",
			annotations: map[string]string{
				AnnotationAgentCacheEnable: "true",
				AnnotationAgentPrePopulate: "false",
			},
			expectedInitCache: false,
			expectedCache: &Cache{
				UseAutoAuthToken: "true",
			},
			expectedListeners: []*Listener{
				{
					Type:       "tcp",
					Address:    "127.0.0.1:8200",
					TLSDisable: true,
				},
			},
		},
		{
			name: "no cache at all with only init container",
			annotations: map[string]string{
				AnnotationAgentCacheEnable:     "true",
				AnnotationAgentPrePopulateOnly: "true",
			},
			expectedInitCache: false,
			expectedCache:     nil,
			expectedListeners: nil,
		},
	}

	for _, tt := range tests {
		t.Run(tt.name, func(t *testing.T) {
			pod := testPod(tt.annotations)
			var patches []*jsonpatch.JsonPatchOperation

			agentConfig := basicAgentConfig()
			err := Init(pod, agentConfig)
			require.NoError(t, err, "got error initialising pod: %s", err)

			agent, err := New(pod, patches)
			require.NoError(t, err, "got error creating agent: %s", err)

			initCfg, err := agent.newConfig(true)
			require.NoError(t, err, "got error creating Vault config: %s", err)

			initConfig := &Config{}
			err = json.Unmarshal(initCfg, initConfig)
			require.NoError(t, err, "got error unmarshalling Vault init config: %s", err)

			if tt.expectedInitCache {
				assert.Equal(t, tt.expectedCache, initConfig.Cache)
				assert.Equal(t, tt.expectedListeners, initConfig.Listener)
			} else {
				assert.Nil(t, initConfig.Cache)
				assert.Nil(t, initConfig.Listener)
			}

			sidecarCfg, err := agent.newConfig(false)
			require.NoError(t, err, "got error creating Vault sidecar config: %s", err)

			sidecarConfig := &Config{}
			err = json.Unmarshal(sidecarCfg, sidecarConfig)
			require.NoError(t, err, "got error unmarshalling Vault sidecar config: %s", err)

			assert.Equal(t, tt.expectedCache, sidecarConfig.Cache)
			assert.Equal(t, tt.expectedListeners, sidecarConfig.Listener)
		})
	}

}

func TestConfigVaultAgentTemplateConfig(t *testing.T) {
	tests := []struct {
		name                   string
		annotations            map[string]string
		expectedTemplateConfig *TemplateConfig
	}{
		{
			"exit_on_retry_failure true",
			map[string]string{
				AnnotationTemplateConfigExitOnRetryFailure: "true",
			},
			&TemplateConfig{ExitOnRetryFailure: true},
		},
		{
			"exit_on_retry_failure false",
			map[string]string{
				AnnotationTemplateConfigExitOnRetryFailure: "false",
			},
			&TemplateConfig{ExitOnRetryFailure: false},
		},
		{
			"exit_on_retry_failure absent",
			map[string]string{},
			&TemplateConfig{ExitOnRetryFailure: true},
		},
	}

	for _, tt := range tests {
		t.Run(tt.name, func(t *testing.T) {
			pod := testPod(tt.annotations)
			var patches []*jsonpatch.JsonPatchOperation

			agentConfig := basicAgentConfig()
			err := Init(pod, agentConfig)
			require.NoError(t, err)

			agent, err := New(pod, patches)
			require.NoError(t, err)
			cfg, err := agent.newConfig(true)
			require.NoError(t, err)

			config := &Config{}
			err = json.Unmarshal(cfg, config)
			require.NoError(t, err)

			assert.Equal(t, tt.expectedTemplateConfig, config.TemplateConfig)
		})
	}
}

func TestInjectTokenSink(t *testing.T) {

	tokenHelperSink := &Sink{
		Type: "file",
		Config: map[string]interface{}{
			"path": TokenFile,
		},
	}
	injectTokenSink := &Sink{
		Type: "file",
		Config: map[string]interface{}{
			"path": secretVolumePath + "/token",
		},
	}

	tests := []struct {
		name          string
		annotations   map[string]string
		expectedSinks []*Sink
	}{
		{
			"token true",
			map[string]string{
				AnnotationAgentInjectToken: "true",
			},
			[]*Sink{tokenHelperSink, injectTokenSink},
		},
		{
			"token false",
			map[string]string{
				AnnotationAgentInjectToken: "false",
			},
			[]*Sink{tokenHelperSink},
		},
		{
			"custom secret volume path",
			map[string]string{
				AnnotationAgentInjectToken:      "true",
				AnnotationVaultSecretVolumePath: "/new/secrets",
			},
			[]*Sink{
				tokenHelperSink,
				{
					Type: "file",
					Config: map[string]interface{}{
						"path": "/new/secrets/token",
					},
				},
			},
		},
	}

	for _, tt := range tests {
		t.Run(tt.name, func(t *testing.T) {
			pod := testPod(tt.annotations)
			var patches []*jsonpatch.JsonPatchOperation

			agentConfig := basicAgentConfig()
			err := Init(pod, agentConfig)
			require.NoError(t, err)

			agent, err := New(pod, patches)
			require.NoError(t, err)
			cfg, err := agent.newConfig(true)
			require.NoError(t, err)

			config := &Config{}
			err = json.Unmarshal(cfg, config)
			require.NoError(t, err)

			assert.Equal(t, tt.expectedSinks, config.AutoAuth.Sinks)
		})
	}
}<|MERGE_RESOLUTION|>--- conflicted
+++ resolved
@@ -149,18 +149,16 @@
 			if template.Destination != "/etc/container_environment/different-path" {
 				t.Errorf("expected template destination to be %s, got %s", "/etc/container_environment", template.Destination)
 			}
-<<<<<<< HEAD
 		} else if strings.Contains(template.Destination, "baz") {
 			if template.LeftDelim != "[[" || template.RightDelim != "]]" {
 				t.Errorf("expected default delimiters to be %s (left) and %s (right), got %s (left) and %s (right)", template.LeftDelim, template.RightDelim, "[[", "]]")
-=======
+      }
 		} else if strings.Contains(template.Destination, "with-file-template") {
 			if template.Source != "/etc/file-template" {
 				t.Errorf("expected template file path to be %s, got %s", "/etc/file-template", template.Source)
 			}
 			if template.Contents != "" {
 				t.Errorf("expected template contents to be empty, got %s", template.Contents)
->>>>>>> 11bd8dc4
 			}
 		} else {
 			t.Error("shouldn't have got here")

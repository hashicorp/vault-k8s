package agent

import (
	"fmt"
	"strconv"
	"strings"

	"github.com/pkg/errors"
	corev1 "k8s.io/api/core/v1"
)

const (
	// AnnotationAgentStatus is the key of the annotation that is added to
	// a pod after an injection is done.
	// There's only one valid status we care about: "injected".
	AnnotationAgentStatus = "vault.hashicorp.com/agent-inject-status"

	// AnnotationAgentInject is the key of the annotation that controls whether
	// injection is explicitly enabled or disabled for a pod. This should
	// be set to a true or false value, as parseable by strconv.ParseBool
	AnnotationAgentInject = "vault.hashicorp.com/agent-inject"

	// AnnotationAgentInjectSecret is the key annotation that configures Vault
	// Agent to retrieve the secrets from Vault required by the app.  The name
	// of the secret is any unique string after "vault.hashicorp.com/agent-inject-secret-",
	// such as "vault.hashicorp.com/agent-inject-secret-foobar".  The value is the
	// path in Vault where the secret is located.
	AnnotationAgentInjectSecret = "vault.hashicorp.com/agent-inject-secret"

	// AnnotationAgentInjectFile is the key of the annotation that contains the
	// name (and optional path) of the file to create on disk. The name of the
	// secret is the string after "vault.hashicorp.com/agent-inject-file-", and
	// should map to the same unique value provided in
	// "vault.hashicorp.com/agent-inject-secret-". The value is the filename and
	// path in the secrets volume where the vault secret will be written. The
	// container mount path of the secrets volume may be modified with the
	// secret-volume-path annotation.
	AnnotationAgentInjectFile = "vault.hashicorp.com/agent-inject-file"

	// AnnotationAgentInjectTemplate is the key annotation that configures Vault
	// Agent what template to use for rendering the secrets.  The name
	// of the template is any unique string after "vault.hashicorp.com/agent-inject-template-",
	// such as "vault.hashicorp.com/agent-inject-template-foobar".  This should map
	// to the same unique value provided in "vault.hashicorp.com/agent-inject-secret-".
	// If not provided, a default generic template is used.
	AnnotationAgentInjectTemplate = "vault.hashicorp.com/agent-inject-template"

<<<<<<< HEAD
	// AnnotationAgentInjectTemplateLeftDelim is the key annotation that configures Vault
	// Agent what left delimiter to use for rendering the secrets.  The name
	// of the template is any unique string after "vault.hashicorp.com/agent-inject-template-left-delimiter-",
	// such as "vault.hashicorp.com/agent-inject-template-left-delimiter-foobar".  This should map
	// to the same unique value provided in "vault.hashicorp.com/agent-inject-secret-".
	// If not provided, a default left delimiter is used as defined by https://www.vaultproject.io/docs/agent/template#left_delimiter
	AnnotationAgentInjectTemplateLeftDelim = "vault.hashicorp.com/agent-inject-template-left-delimiter"

	// AnnotationAgentInjectTemplateRightDelim is the key annotation that configures Vault
	// Agent what right delimiter to use for rendering the secrets.  The name
	// of the template is any unique string after "vault.hashicorp.com/agent-inject-template-right-delimiter-",
	// such as "vault.hashicorp.com/agent-inject-template-right-delimiter-foobar".  This should map
	// to the same unique value provided in "vault.hashicorp.com/agent-inject-secret-".
	// If not provided, a default right delimiter is used as defined by https://www.vaultproject.io/docs/agent/template#right_delimiter
	AnnotationAgentInjectTemplateRightDelim = "vault.hashicorp.com/agent-inject-template-right-delimiter"

	// AnnotationAgentInjectToken is the annotation key for injecting the token
	// from auth/token/lookup-self
=======
	// AnnotationAgentInjectDefaultTemplate sets the default template type. Possible values
	// are "json" and "map".
	AnnotationAgentInjectDefaultTemplate = "vault.hashicorp.com/agent-inject-default-template"

	// AnnotationAgentInjectTemplateFile is the optional key annotation that configures Vault
	// Agent what template on disk to use for rendering the secrets.  The name
	// of the template is any unique string after "vault.hashicorp.com/agent-inject-template-file-",
	// such as "vault.hashicorp.com/agent-inject-template-file-foobar".  This should map
	// to the same unique value provided in "vault.hashicorp.com/agent-inject-secret-".
	// The value is the filename and path of the template used by the agent to render the secrets.
	// If not provided, the template content key annotation is used.
	AnnotationAgentInjectTemplateFile = "vault.hashicorp.com/agent-inject-template-file"

	// AnnotationAgentInjectToken is the annotation key for injecting the
	// auto-auth token into the secrets volume (e.g. /vault/secrets/token)
>>>>>>> 11bd8dc4
	AnnotationAgentInjectToken = "vault.hashicorp.com/agent-inject-token"

	// AnnotationAgentInjectCommand is the key annotation that configures Vault Agent
	// to run a command after the secret is rendered. The name of the template is any
	// unique string after "vault.hashicorp.com/agent-inject-command-". This should map
	// to the same unique value provided in "vault.hashicorp.com/agent-inject-secret-".
	// If not provided (the default), no command is executed.
	AnnotationAgentInjectCommand = "vault.hashicorp.com/agent-inject-command"

	// AnnotationAgentImage is the name of the Vault docker image to use.
	AnnotationAgentImage = "vault.hashicorp.com/agent-image"

	// AnnotationAgentRequestNamespace is the Kubernetes namespace where the request
	// originated from.
	AnnotationAgentRequestNamespace = "vault.hashicorp.com/agent-request-namespace"

	// AnnotationAgentInitFirst makes the initialization container the first container
	// to run when a pod starts. Default is last.
	AnnotationAgentInitFirst = "vault.hashicorp.com/agent-init-first"

	// AnnotationAgentPrePopulate controls whether an init container is included
	// to pre-populate the shared memory volume with secrets prior to the application
	// starting.
	AnnotationAgentPrePopulate = "vault.hashicorp.com/agent-pre-populate"

	// AnnotationAgentPrePopulateOnly controls whether an init container is the only
	// injected container.  If true, no sidecar container will be injected at runtime
	// of the application.
	AnnotationAgentPrePopulateOnly = "vault.hashicorp.com/agent-pre-populate-only"

	// AnnotationAgentConfigMap is the name of the configuration map where Vault Agent
	// configuration file and templates can be found.
	AnnotationAgentConfigMap = "vault.hashicorp.com/agent-configmap"

	// AnnotationAgentExtraSecret is the name of a Kubernetes secret that will be mounted
	// into the Vault agent container so that the agent config can reference secrets.
	AnnotationAgentExtraSecret = "vault.hashicorp.com/agent-extra-secret"

	// AnnotationAgentLimitsCPU sets the CPU limit on the Vault Agent containers.
	AnnotationAgentLimitsCPU = "vault.hashicorp.com/agent-limits-cpu"

	// AnnotationAgentLimitsMem sets the memory limit on the Vault Agent containers.
	AnnotationAgentLimitsMem = "vault.hashicorp.com/agent-limits-mem"

	// AnnotationAgentRequestsCPU sets the requested CPU amount on the Vault Agent containers.
	AnnotationAgentRequestsCPU = "vault.hashicorp.com/agent-requests-cpu"

	// AnnotationAgentRequestsMem sets the requested memory amount on the Vault Agent containers.
	AnnotationAgentRequestsMem = "vault.hashicorp.com/agent-requests-mem"

	// AnnotationAgentRevokeOnShutdown controls whether a sidecar container will revoke its
	// own Vault token before shutting down. If you are using a custom agent template, you must
	// make sure it's written to `/home/vault/.vault-token`. Only supported for sidecar containers.
	AnnotationAgentRevokeOnShutdown = "vault.hashicorp.com/agent-revoke-on-shutdown"

	// AnnotationAgentRevokeGrace sets the number of seconds after receiving the signal for pod
	// termination that the container will attempt to revoke its own Vault token. Defaults to 5s.
	AnnotationAgentRevokeGrace = "vault.hashicorp.com/agent-revoke-grace"

	// AnnotationVaultNamespace is the Vault namespace where secrets can be found.
	AnnotationVaultNamespace = "vault.hashicorp.com/namespace"

	// AnnotationAgentRunAsUser sets the User ID to run the Vault Agent containers as.
	AnnotationAgentRunAsUser = "vault.hashicorp.com/agent-run-as-user"

	// AnnotationAgentRunAsGroup sets the Group ID to run the Vault Agent containers as.
	AnnotationAgentRunAsGroup = "vault.hashicorp.com/agent-run-as-group"

	// AnnotationAgentRunAsSameUser sets the User ID of the injected Vault Agent
	// containers to the User ID of the first application container in the Pod.
	// Requires Spec.Containers[0].SecurityContext.RunAsUser to be set in the
	// Pod Spec.
	AnnotationAgentRunAsSameUser = "vault.hashicorp.com/agent-run-as-same-user"

	// AnnotationAgentSetSecurityContext controls whether a SecurityContext (uid
	// and gid) is set on the injected Vault Agent containers
	AnnotationAgentSetSecurityContext = "vault.hashicorp.com/agent-set-security-context"

	// AnnotationVaultService is the name of the Vault server.  This can be overridden by the
	// user but will be set by a flag on the deployment.
	AnnotationVaultService = "vault.hashicorp.com/service"

	// AnnotationProxyAddress is the HTTP proxy to use when talking to the Vault server.
	AnnotationProxyAddress = "vault.hashicorp.com/proxy-address"

	// AnnotationVaultTLSSkipVerify allows users to configure verifying TLS
	// when communicating with Vault.
	AnnotationVaultTLSSkipVerify = "vault.hashicorp.com/tls-skip-verify"

	// AnnotationVaultTLSSecret is the name of the Kubernetes secret containing
	// client TLS certificates and keys.
	AnnotationVaultTLSSecret = "vault.hashicorp.com/tls-secret"

	// AnnotationVaultTLSServerName is the name of the Vault server to verify the
	// authenticity of the server when communicating with Vault over TLS.
	AnnotationVaultTLSServerName = "vault.hashicorp.com/tls-server-name"

	// AnnotationVaultCACert is the path of the CA certificate used to verify Vault's
	// CA certificate.
	AnnotationVaultCACert = "vault.hashicorp.com/ca-cert"

	// AnnotationVaultCAKey is the path of the CA key used to verify Vault's CA.
	AnnotationVaultCAKey = "vault.hashicorp.com/ca-key"

	// AnnotationVaultClientCert is the path of the client certificate used to communicate
	// with Vault over TLS.
	AnnotationVaultClientCert = "vault.hashicorp.com/client-cert"

	// AnnotationVaultClientKey is the path of the client key used to communicate
	// with Vault over TLS.
	AnnotationVaultClientKey = "vault.hashicorp.com/client-key"

	// AnnotationVaultClientMaxRetries is the number of retry attempts when 5xx errors are encountered.
	AnnotationVaultClientMaxRetries = "vault.hashicorp.com/client-max-retries"

	// AnnotationVaultClientTimeout sets the request timeout when communicating with Vault.
	AnnotationVaultClientTimeout = "vault.hashicorp.com/client-timeout"

	// AnnotationVaultLogLevel sets the Vault Agent log level.
	AnnotationVaultLogLevel = "vault.hashicorp.com/log-level"

	// AnnotationVaultLogFormat sets the Vault Agent log format.
	AnnotationVaultLogFormat = "vault.hashicorp.com/log-format"

	// AnnotationVaultRole specifies the role to be used for the Kubernetes auto-auth
	// method.
	AnnotationVaultRole = "vault.hashicorp.com/role"

	// AnnotationVaultAuthType specifies the auto-auth method type to be used.
	AnnotationVaultAuthType = "vault.hashicorp.com/auth-type"

	// AnnotationVaultAuthPath specifies the mount path to be used for the auto-auth method.
	AnnotationVaultAuthPath = "vault.hashicorp.com/auth-path"

	// AnnotationVaultAuthConfig specifies the Auto Auth Method configuration parameters.
	// The name of the parameter is any unique string after "vault.hashicorp.com/auth-config-",
	// such as "vault.hashicorp.com/auth-config-foobar".
	AnnotationVaultAuthConfig = "vault.hashicorp.com/auth-config"

	// AnnotationVaultSecretVolumePath specifies where the secrets are to be
	// Mounted after fetching.
	AnnotationVaultSecretVolumePath = "vault.hashicorp.com/secret-volume-path"

	// AnnotationPreserveSecretCase if enabled will preserve the case of secret name
	// by default the name is converted to lower case.
	AnnotationPreserveSecretCase = "vault.hashicorp.com/preserve-secret-case"

	// AnnotationAgentCacheEnable if enabled will configure the sidecar container
	// to enable agent caching
	AnnotationAgentCacheEnable = "vault.hashicorp.com/agent-cache-enable"

	// AnnotationAgentCacheUseAutoAuthToken configures the agent cache to use the
	// auto auth token or not. Can be set to "force" to force usage of the auto-auth token
	AnnotationAgentCacheUseAutoAuthToken = "vault.hashicorp.com/agent-cache-use-auto-auth-token"

	// AnnotationAgentCacheListenerPort configures the port the agent cache should listen on
	AnnotationAgentCacheListenerPort = "vault.hashicorp.com/agent-cache-listener-port"

	// AnnotationAgentCacheExitOnErr configures whether the agent will exit on an
	// error while restoring the persistent cache
	AnnotationAgentCacheExitOnErr = "vault.hashicorp.com/agent-cache-exit-on-err"

	// AnnotationAgentCopyVolumeMounts is the name of the container or init container
	// in the Pod whose volume mounts should be copied onto the Vault Agent init and
	// sidecar containers. Ignores any Kubernetes service account token mounts.
	AnnotationAgentCopyVolumeMounts = "vault.hashicorp.com/agent-copy-volume-mounts"

	// AnnotationTemplateConfigExitOnRetryFailure configures whether agent
	// will exit on template render failures once it has exhausted all its retry
	// attempts. Defaults to true.
	AnnotationTemplateConfigExitOnRetryFailure = "vault.hashicorp.com/template-config-exit-on-retry-failure"
)

type AgentConfig struct {
	Image              string
	Address            string
	AuthType           string
	AuthPath           string
	Namespace          string
	RevokeOnShutdown   bool
	UserID             string
	GroupID            string
	SameID             bool
	SetSecurityContext bool
	ProxyAddress       string
	DefaultTemplate    string
	ResourceRequestCPU string
	ResourceRequestMem string
	ResourceLimitCPU   string
	ResourceLimitMem   string
	ExitOnRetryFailure bool
}

// Init configures the expected annotations required to create a new instance
// of Agent.  This should be run before running new to ensure all annotations are
// present.
func Init(pod *corev1.Pod, cfg AgentConfig) error {
	var securityContextIsSet bool
	var runAsUserIsSet bool
	var runAsSameUserIsSet bool
	var runAsGroupIsSet bool

	if pod == nil {
		return errors.New("pod is empty")
	}

	if cfg.Address == "" {
		return errors.New("address for Vault required")
	}

	if cfg.AuthPath == "" {
		return errors.New("Vault Auth Path required")
	}

	if cfg.Namespace == "" {
		return errors.New("kubernetes namespace required")
	}

	if pod.ObjectMeta.Annotations == nil {
		pod.ObjectMeta.Annotations = make(map[string]string)
	}

	if _, ok := pod.ObjectMeta.Annotations[AnnotationVaultService]; !ok {
		pod.ObjectMeta.Annotations[AnnotationVaultService] = cfg.Address
	}

	if _, ok := pod.ObjectMeta.Annotations[AnnotationVaultAuthType]; !ok {
		if cfg.AuthType == "" {
			cfg.AuthType = DefaultVaultAuthType
		}
		pod.ObjectMeta.Annotations[AnnotationVaultAuthType] = cfg.AuthType
	}

	if _, ok := pod.ObjectMeta.Annotations[AnnotationVaultAuthPath]; !ok {
		pod.ObjectMeta.Annotations[AnnotationVaultAuthPath] = cfg.AuthPath
	}

	if _, ok := pod.ObjectMeta.Annotations[AnnotationProxyAddress]; !ok {
		pod.ObjectMeta.Annotations[AnnotationProxyAddress] = cfg.ProxyAddress
	}

	if _, ok := pod.ObjectMeta.Annotations[AnnotationAgentImage]; !ok {
		if cfg.Image == "" {
			cfg.Image = DefaultVaultImage
		}
		pod.ObjectMeta.Annotations[AnnotationAgentImage] = cfg.Image
	}

	if _, ok := pod.ObjectMeta.Annotations[AnnotationAgentRequestNamespace]; !ok {
		pod.ObjectMeta.Annotations[AnnotationAgentRequestNamespace] = cfg.Namespace
	}

	if _, ok := pod.ObjectMeta.Annotations[AnnotationAgentLimitsCPU]; !ok {
		pod.ObjectMeta.Annotations[AnnotationAgentLimitsCPU] = cfg.ResourceLimitCPU
	}

	if _, ok := pod.ObjectMeta.Annotations[AnnotationAgentLimitsMem]; !ok {
		pod.ObjectMeta.Annotations[AnnotationAgentLimitsMem] = cfg.ResourceLimitMem
	}

	if _, ok := pod.ObjectMeta.Annotations[AnnotationAgentRequestsCPU]; !ok {
		pod.ObjectMeta.Annotations[AnnotationAgentRequestsCPU] = cfg.ResourceRequestCPU
	}

	if _, ok := pod.ObjectMeta.Annotations[AnnotationAgentRequestsMem]; !ok {
		pod.ObjectMeta.Annotations[AnnotationAgentRequestsMem] = cfg.ResourceRequestMem
	}

	if _, ok := pod.ObjectMeta.Annotations[AnnotationVaultSecretVolumePath]; !ok {
		pod.ObjectMeta.Annotations[AnnotationVaultSecretVolumePath] = secretVolumePath
	}

	if _, ok := pod.ObjectMeta.Annotations[AnnotationAgentRevokeOnShutdown]; !ok {
		pod.ObjectMeta.Annotations[AnnotationAgentRevokeOnShutdown] = strconv.FormatBool(cfg.RevokeOnShutdown)
	}

	if _, ok := pod.ObjectMeta.Annotations[AnnotationAgentRevokeGrace]; !ok {
		pod.ObjectMeta.Annotations[AnnotationAgentRevokeGrace] = strconv.Itoa(DefaultRevokeGrace)
	}

	if _, ok := pod.ObjectMeta.Annotations[AnnotationVaultLogLevel]; !ok {
		pod.ObjectMeta.Annotations[AnnotationVaultLogLevel] = DefaultAgentLogLevel
	}

	if _, ok := pod.ObjectMeta.Annotations[AnnotationVaultLogFormat]; !ok {
		pod.ObjectMeta.Annotations[AnnotationVaultLogFormat] = DefaultAgentLogFormat
	}

	if _, securityContextIsSet = pod.ObjectMeta.Annotations[AnnotationAgentSetSecurityContext]; !securityContextIsSet {
		pod.ObjectMeta.Annotations[AnnotationAgentSetSecurityContext] = strconv.FormatBool(cfg.SetSecurityContext)
	}

	if _, runAsUserIsSet = pod.ObjectMeta.Annotations[AnnotationAgentRunAsUser]; !runAsUserIsSet {

		if cfg.UserID == "" {
			cfg.UserID = strconv.Itoa(DefaultAgentRunAsUser)
		}
		pod.ObjectMeta.Annotations[AnnotationAgentRunAsUser] = cfg.UserID
	}

	if _, runAsSameUserIsSet = pod.ObjectMeta.Annotations[AnnotationAgentRunAsSameUser]; !runAsSameUserIsSet {
		pod.ObjectMeta.Annotations[AnnotationAgentRunAsSameUser] = strconv.FormatBool(cfg.SameID)
	}

	if _, runAsGroupIsSet = pod.ObjectMeta.Annotations[AnnotationAgentRunAsGroup]; !runAsGroupIsSet {
		if cfg.GroupID == "" {
			cfg.GroupID = strconv.Itoa(DefaultAgentRunAsGroup)
		}
		pod.ObjectMeta.Annotations[AnnotationAgentRunAsGroup] = cfg.GroupID
	}

	// If the SetSecurityContext startup option is false, and the analogous
	// annotation isn't set, but one of the user or group annotations is set,
	// flip SetSecurityContext to true so that the user and group options are
	// set in the containers.
	if !cfg.SetSecurityContext && !securityContextIsSet && (runAsUserIsSet || runAsSameUserIsSet || runAsGroupIsSet) {
		pod.ObjectMeta.Annotations[AnnotationAgentSetSecurityContext] = strconv.FormatBool(true)
	}

	if _, ok := pod.ObjectMeta.Annotations[AnnotationAgentCacheEnable]; !ok {
		pod.ObjectMeta.Annotations[AnnotationAgentCacheEnable] = DefaultAgentCacheEnable
	}

	if _, ok := pod.ObjectMeta.Annotations[AnnotationAgentCacheListenerPort]; !ok {
		pod.ObjectMeta.Annotations[AnnotationAgentCacheListenerPort] = DefaultAgentCacheListenerPort
	}

	if _, ok := pod.ObjectMeta.Annotations[AnnotationAgentCacheUseAutoAuthToken]; !ok {
		pod.ObjectMeta.Annotations[AnnotationAgentCacheUseAutoAuthToken] = DefaultAgentCacheUseAutoAuthToken
	}

	if _, ok := pod.ObjectMeta.Annotations[AnnotationAgentCacheExitOnErr]; !ok {
		pod.ObjectMeta.Annotations[AnnotationAgentCacheExitOnErr] = strconv.FormatBool(DefaultAgentCacheExitOnErr)
	}

	if _, ok := pod.ObjectMeta.Annotations[AnnotationAgentInjectDefaultTemplate]; !ok {
		pod.ObjectMeta.Annotations[AnnotationAgentInjectDefaultTemplate] = cfg.DefaultTemplate
	}

	if _, ok := pod.ObjectMeta.Annotations[AnnotationTemplateConfigExitOnRetryFailure]; !ok {
		pod.ObjectMeta.Annotations[AnnotationTemplateConfigExitOnRetryFailure] = strconv.FormatBool(cfg.ExitOnRetryFailure)
	}

	return nil
}

// secrets parses annotations with the pattern "vault.hashicorp.com/agent-inject-secret-".
// Everything following the final dash becomes the name of the secret, and the
// value is the path in Vault. This method also matches and returns the
// Template, Command, and FilePathAndName settings from annotations associated
// with a secret name.
//
// For example: "vault.hashicorp.com/agent-inject-secret-foobar: db/creds/foobar"
// Name: foobar, Path: db/creds/foobar
func (a *Agent) secrets() []*Secret {
	var secrets []*Secret

	for name, path := range a.Annotations {
		secretName := fmt.Sprintf("%s-", AnnotationAgentInjectSecret)
		if strings.Contains(name, secretName) {
			raw := strings.ReplaceAll(name, secretName, "")
			name := raw

			if ok, _ := a.preserveSecretCase(raw); !ok {
				name = strings.ToLower(raw)
			}

			if name == "" {
				continue
			}

			s := &Secret{Name: name, Path: path}

			templateName := fmt.Sprintf("%s-%s", AnnotationAgentInjectTemplate, raw)
			if val, ok := a.Annotations[templateName]; ok {
				s.Template = val
			}
			if s.Template == "" {
				templateFileAnnotation := fmt.Sprintf("%s-%s", AnnotationAgentInjectTemplateFile, raw)
				if val, ok := a.Annotations[templateFileAnnotation]; ok {
					s.TemplateFile = val
				}
			}

			s.MountPath = a.Annotations[AnnotationVaultSecretVolumePath]
			mountPathAnnotationName := fmt.Sprintf("%s-%s", AnnotationVaultSecretVolumePath, raw)
			if val, ok := a.Annotations[mountPathAnnotationName]; ok {
				s.MountPath = val
			}

			commandName := fmt.Sprintf("%s-%s", AnnotationAgentInjectCommand, raw)
			if val, ok := a.Annotations[commandName]; ok {
				s.Command = val
			}

			file := fmt.Sprintf("%s-%s", AnnotationAgentInjectFile, raw)
			if val, ok := a.Annotations[file]; ok {
				s.FilePathAndName = val
			}

			leftDelim := fmt.Sprintf("%s-%s", AnnotationAgentInjectTemplateLeftDelim, raw)
			if val, ok := a.Annotations[leftDelim]; ok {
				s.LeftDelimiter = val
			}

			rightDelim := fmt.Sprintf("%s-%s", AnnotationAgentInjectTemplateRightDelim, raw)
			if val, ok := a.Annotations[rightDelim]; ok {
				s.RightDelimiter = val
			}

			secrets = append(secrets, s)
		}
	}
	return secrets
}

func (a *Agent) inject() (bool, error) {
	raw, ok := a.Annotations[AnnotationAgentInject]
	if !ok {
		return true, nil
	}

	return strconv.ParseBool(raw)
}

func (a *Agent) initFirst() (bool, error) {
	raw, ok := a.Annotations[AnnotationAgentInitFirst]
	if !ok {
		return false, nil
	}

	return strconv.ParseBool(raw)
}

func (a *Agent) prePopulate() (bool, error) {
	raw, ok := a.Annotations[AnnotationAgentPrePopulate]
	if !ok {
		return true, nil
	}

	return strconv.ParseBool(raw)
}

func (a *Agent) prePopulateOnly() (bool, error) {
	raw, ok := a.Annotations[AnnotationAgentPrePopulateOnly]
	if !ok {
		return false, nil
	}

	return strconv.ParseBool(raw)
}

func (a *Agent) revokeOnShutdown() (bool, error) {
	raw, ok := a.Annotations[AnnotationAgentRevokeOnShutdown]
	if !ok {
		return false, nil
	}

	return strconv.ParseBool(raw)
}

func (a *Agent) revokeGrace() (uint64, error) {
	raw, ok := a.Annotations[AnnotationAgentRevokeGrace]
	if !ok {
		return 0, nil
	}

	return strconv.ParseUint(raw, 10, 64)
}

func (a *Agent) tlsSkipVerify() (bool, error) {
	raw, ok := a.Annotations[AnnotationVaultTLSSkipVerify]
	if !ok {
		return false, nil
	}

	return strconv.ParseBool(raw)
}

func (a *Agent) preserveSecretCase(secretName string) (bool, error) {

	preserveSecretCaseAnnotationName := fmt.Sprintf("%s-%s", AnnotationPreserveSecretCase, secretName)

	var raw string

	if val, ok := a.Annotations[preserveSecretCaseAnnotationName]; ok {
		raw = val
	} else {
		raw, ok = a.Annotations[AnnotationPreserveSecretCase]
		if !ok {
			return false, nil
		}
	}
	return strconv.ParseBool(raw)
}

func (a *Agent) runAsSameID(pod *corev1.Pod) (bool, error) {
	raw, ok := a.Annotations[AnnotationAgentRunAsSameUser]
	if !ok {
		return DefaultAgentRunAsSameUser, nil
	}
	runAsSameID, err := strconv.ParseBool(raw)
	if err != nil {
		return DefaultAgentRunAsSameUser, err
	}
	if runAsSameID {
		if len(pod.Spec.Containers) == 0 {
			return DefaultAgentRunAsSameUser, errors.New("No containers found in Pod Spec")
		}
		if pod.Spec.Containers[0].SecurityContext == nil {
			return DefaultAgentRunAsSameUser, errors.New("No SecurityContext found for Container 0")
		}
		if pod.Spec.Containers[0].SecurityContext.RunAsUser == nil {
			return DefaultAgentRunAsSameUser, errors.New("RunAsUser is nil for Container 0's SecurityContext")
		}
		if *pod.Spec.Containers[0].SecurityContext.RunAsUser == 0 {
			return DefaultAgentRunAsSameUser, errors.New("container not allowed to run as root")
		}
		a.RunAsUser = *pod.Spec.Containers[0].SecurityContext.RunAsUser
	}
	return runAsSameID, nil
}

func (a *Agent) setSecurityContext() (bool, error) {
	raw, ok := a.Annotations[AnnotationAgentSetSecurityContext]
	if !ok {
		return DefaultAgentSetSecurityContext, nil
	}

	return strconv.ParseBool(raw)
}

func (a *Agent) cacheEnable() (bool, error) {
	raw, ok := a.Annotations[AnnotationAgentCacheEnable]
	if !ok {
		return false, nil
	}

	return strconv.ParseBool(raw)
}

func (a *Agent) templateConfigExitOnRetryFailure() (bool, error) {
	raw, ok := a.Annotations[AnnotationTemplateConfigExitOnRetryFailure]
	if !ok {
		return DefaultTemplateConfigExitOnRetryFailure, nil
	}

	return strconv.ParseBool(raw)
}

func (a *Agent) cachePersist(cacheEnabled bool) bool {
	if cacheEnabled && a.PrePopulate && !a.PrePopulateOnly {
		return true
	}
	return false
}

func (a *Agent) cacheExitOnErr() (bool, error) {
	raw, ok := a.Annotations[AnnotationAgentCacheExitOnErr]
	if !ok {
		return false, nil
	}

	return strconv.ParseBool(raw)
}

func (a *Agent) injectToken() (bool, error) {
	raw, ok := a.Annotations[AnnotationAgentInjectToken]
	if !ok {
		return DefaultAgentInjectToken, nil
	}
	return strconv.ParseBool(raw)
}

func (a *Agent) authConfig() map[string]interface{} {
	authConfig := make(map[string]interface{})

	prefix := fmt.Sprintf("%s-", AnnotationVaultAuthConfig)
	for annotation, value := range a.Annotations {
		if strings.HasPrefix(annotation, prefix) {
			param := strings.TrimPrefix(annotation, prefix)
			param = strings.ReplaceAll(param, "-", "_")
			authConfig[param] = value
		}
	}
	if a.Vault.Role != "" {
		authConfig["role"] = a.Vault.Role
	}

	return authConfig
}<|MERGE_RESOLUTION|>--- conflicted
+++ resolved
@@ -45,7 +45,6 @@
 	// If not provided, a default generic template is used.
 	AnnotationAgentInjectTemplate = "vault.hashicorp.com/agent-inject-template"
 
-<<<<<<< HEAD
 	// AnnotationAgentInjectTemplateLeftDelim is the key annotation that configures Vault
 	// Agent what left delimiter to use for rendering the secrets.  The name
 	// of the template is any unique string after "vault.hashicorp.com/agent-inject-template-left-delimiter-",
@@ -62,9 +61,6 @@
 	// If not provided, a default right delimiter is used as defined by https://www.vaultproject.io/docs/agent/template#right_delimiter
 	AnnotationAgentInjectTemplateRightDelim = "vault.hashicorp.com/agent-inject-template-right-delimiter"
 
-	// AnnotationAgentInjectToken is the annotation key for injecting the token
-	// from auth/token/lookup-self
-=======
 	// AnnotationAgentInjectDefaultTemplate sets the default template type. Possible values
 	// are "json" and "map".
 	AnnotationAgentInjectDefaultTemplate = "vault.hashicorp.com/agent-inject-default-template"
@@ -80,7 +76,6 @@
 
 	// AnnotationAgentInjectToken is the annotation key for injecting the
 	// auto-auth token into the secrets volume (e.g. /vault/secrets/token)
->>>>>>> 11bd8dc4
 	AnnotationAgentInjectToken = "vault.hashicorp.com/agent-inject-token"
 
 	// AnnotationAgentInjectCommand is the key annotation that configures Vault Agent

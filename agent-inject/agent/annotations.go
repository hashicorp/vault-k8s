--- conflicted
+++ resolved
@@ -294,25 +294,24 @@
 		pod.ObjectMeta.Annotations[AnnotationAgentRunAsGroup] = cfg.GroupID
 	}
 
-<<<<<<< HEAD
-	if _, ok := pod.ObjectMeta.Annotations[AnnotationAgentCacheEnable]; !ok {
-		pod.ObjectMeta.Annotations[AnnotationAgentCacheEnable] = DefaultAgentCacheEnable
-	}
-
-	if _, ok := pod.ObjectMeta.Annotations[AnnotationAgentCacheListenerPort]; !ok {
-		pod.ObjectMeta.Annotations[AnnotationAgentCacheListenerPort] = DefaultAgentCacheListenerPort
-	}
-
-	if _, ok := pod.ObjectMeta.Annotations[AnnotationAgentCacheUseAutoAuthToken]; !ok {
-		pod.ObjectMeta.Annotations[AnnotationAgentCacheUseAutoAuthToken] = DefaultAgentCacheUseAutoAuthToken
-=======
 	// If the SetSecurityContext startup option is false, and the analogous
 	// annotation isn't set, but one of the user or group annotations is set,
 	// flip SetSecurityContext to true so that the user and group options are
 	// set in the containers.
 	if !cfg.SetSecurityContext && !securityContextIsSet && (runAsUserIsSet || runAsSameUserIsSet || runAsGroupIsSet) {
 		pod.ObjectMeta.Annotations[AnnotationAgentSetSecurityContext] = strconv.FormatBool(true)
->>>>>>> 3ff60c63
+	}
+
+	if _, ok := pod.ObjectMeta.Annotations[AnnotationAgentCacheEnable]; !ok {
+		pod.ObjectMeta.Annotations[AnnotationAgentCacheEnable] = DefaultAgentCacheEnable
+	}
+
+	if _, ok := pod.ObjectMeta.Annotations[AnnotationAgentCacheListenerPort]; !ok {
+		pod.ObjectMeta.Annotations[AnnotationAgentCacheListenerPort] = DefaultAgentCacheListenerPort
+	}
+
+	if _, ok := pod.ObjectMeta.Annotations[AnnotationAgentCacheUseAutoAuthToken]; !ok {
+		pod.ObjectMeta.Annotations[AnnotationAgentCacheUseAutoAuthToken] = DefaultAgentCacheUseAutoAuthToken
 	}
 
 	return nil
@@ -453,12 +452,6 @@
 	return strconv.ParseBool(raw)
 }
 
-<<<<<<< HEAD
-func (a *Agent) agentCacheEnable() (bool, error) {
-	raw, ok := a.Annotations[AnnotationAgentCacheEnable]
-	if !ok {
-		return false, nil
-=======
 func (a *Agent) runAsSameID(pod *corev1.Pod) (bool, error) {
 	raw, ok := a.Annotations[AnnotationAgentRunAsSameUser]
 	if !ok {
@@ -490,7 +483,15 @@
 	raw, ok := a.Annotations[AnnotationAgentSetSecurityContext]
 	if !ok {
 		return DefaultAgentSetSecurityContext, nil
->>>>>>> 3ff60c63
+	}
+
+	return strconv.ParseBool(raw)
+}
+
+func (a *Agent) agentCacheEnable() (bool, error) {
+	raw, ok := a.Annotations[AnnotationAgentCacheEnable]
+	if !ok {
+		return false, nil
 	}
 
 	return strconv.ParseBool(raw)

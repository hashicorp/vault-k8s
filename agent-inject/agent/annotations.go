--- conflicted
+++ resolved
@@ -334,13 +334,8 @@
 // settings from annotations associated with a secret name.
 //
 // For example: "vault.hashicorp.com/agent-inject-secret-foobar: db/creds/foobar"
-<<<<<<< HEAD
 // Name: foobar, Path: db/creds/foobar
-func secrets(annotations map[string]string) []*Secret {
-=======
-// name: foobar, value: db/creds/foobar
 func (a *Agent) secrets() []*Secret {
->>>>>>> 38c3f0c8
 	var secrets []*Secret
 
 	// First check for the token-only injection annotation
@@ -348,12 +343,7 @@
 		a.Annotations[fmt.Sprintf("%s-%s", AnnotationAgentInjectSecret, "token")] = TokenSecret
 		a.Annotations[fmt.Sprintf("%s-%s", AnnotationAgentInjectTemplate, "token")] = TokenTemplate
 	}
-<<<<<<< HEAD
-
-	for name, path := range annotations {
-=======
 	for name, path := range a.Annotations {
->>>>>>> 38c3f0c8
 		secretName := fmt.Sprintf("%s-", AnnotationAgentInjectSecret)
 		if strings.Contains(name, secretName) {
 			raw := strings.ReplaceAll(name, secretName, "")
@@ -388,18 +378,14 @@
 				command = val
 			}
 
-<<<<<<< HEAD
 			var filePathAndName string
 			file := fmt.Sprintf("%s-%s", AnnotationAgentInjectFile, raw)
 
-			if val, ok := annotations[file]; ok {
+			if val, ok := a.Annotations[file]; ok {
 				filePathAndName = val
 			}
 
-			secrets = append(secrets, &Secret{Name: name, Path: path, FilePathAndName: filePathAndName, Template: template, Command: command})
-=======
-			secrets = append(secrets, &Secret{Name: name, Path: path, Template: template, Command: command, MountPath: mountPath})
->>>>>>> 38c3f0c8
+			secrets = append(secrets, &Secret{Name: name, Path: path, FilePathAndName: filePathAndName, Template: template, Command: command, MountPath: mountPath})
 		}
 	}
 	return secrets

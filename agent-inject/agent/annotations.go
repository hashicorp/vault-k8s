--- conflicted
+++ resolved
@@ -79,7 +79,6 @@
 	// AnnotationAgentRequestsMem sets the requested memory amount on the Vault Agent containers.
 	AnnotationAgentRequestsMem = "vault.hashicorp.com/agent-requests-mem"
 
-<<<<<<< HEAD
 	// AnnotationAgentRevokeOnShutdown controls whether a sidecar container will revoke its
 	// own Vault token before shutting down. If you are using a custom agent template, you must
 	// make sure it's written to `/home/vault/.vault-token`. Only supported for sidecar containers.
@@ -88,10 +87,9 @@
 	// AnnotationAgentRevokeGrace sets the number of seconds after receiving the signal for pod
 	// termination that the container will attempt to revoke its own Vault token. Defaults to 5s.
 	AnnotationAgentRevokeGrace = "vault.hashicorp.com/agent-revoke-grace"
-=======
+
 	// AnnotationVaultNamespace is the Vault namespace where secrets can be found.
 	AnnotationVaultNamespace = "vault.hashicorp.com/namespace"
->>>>>>> a3584007
 
 	// AnnotationVaultService is the name of the Vault server.  This can be overridden by the
 	// user but will be set by a flag on the deployment.
@@ -201,17 +199,16 @@
 		pod.ObjectMeta.Annotations[AnnotationAgentRequestsMem] = DefaultResourceRequestMem
 	}
 
-<<<<<<< HEAD
 	if _, ok := pod.ObjectMeta.Annotations[AnnotationAgentRevokeOnShutdown]; !ok {
 		pod.ObjectMeta.Annotations[AnnotationAgentRevokeOnShutdown] = strconv.FormatBool(revokeOnShutdown)
 	}
 
 	if _, ok := pod.ObjectMeta.Annotations[AnnotationAgentRevokeGrace]; !ok {
 		pod.ObjectMeta.Annotations[AnnotationAgentRevokeGrace] = strconv.Itoa(DefaultRevokeGrace)
-=======
+	}
+
 	if _, ok := pod.ObjectMeta.Annotations[AnnotationVaultLogLevel]; !ok {
 		pod.ObjectMeta.Annotations[AnnotationVaultLogLevel] = DefaultAgentLogLevel
->>>>>>> a3584007
 	}
 
 	return nil

package agent

import (
	"fmt"
	"strconv"
	"strings"

	"github.com/pkg/errors"
	corev1 "k8s.io/api/core/v1"
)

const (
	// AnnotationAgentStatus is the key of the annotation that is added to
	// a pod after an injection is done.
	// There's only one valid status we care about: "injected".
	AnnotationAgentStatus = "vault.hashicorp.com/agent-inject-status"

	// AnnotationAgentInject is the key of the annotation that controls whether
	// injection is explicitly enabled or disabled for a pod. This should
	// be set to a true or false value, as parseable by strconv.ParseBool
	AnnotationAgentInject = "vault.hashicorp.com/agent-inject"

	// AnnotationAgentInjectSecret is the key annotation that configures Vault
	// Agent to retrieve the secrets from Vault required by the app.  The name
	// of the secret is any unique string after "vault.hashicorp.com/agent-inject-secret-",
	// such as "vault.hashicorp.com/agent-inject-secret-foobar".  The value is the
	// path in Vault where the secret is located.
	AnnotationAgentInjectSecret = "vault.hashicorp.com/agent-inject-secret"

	// AnnotationAgentInjectFile is the key of the annotation that contains the
	// name (and optional path) of the file to create on disk. The name of the
	// secret is the string after "vault.hashicorp.com/agent-inject-file-", and
	// should map to the same unique value provided in
	// "vault.hashicorp.com/agent-inject-secret-". The value is the filename and
	// path in the secrets volume where the vault secret will be written. The
	// container mount path of the secrets volume may be modified with the
	// secret-volume-path annotation.
	AnnotationAgentInjectFile = "vault.hashicorp.com/agent-inject-file"

	// AnnotationAgentInjectTemplate is the key annotation that configures Vault
	// Agent what template to use for rendering the secrets.  The name
	// of the template is any unique string after "vault.hashicorp.com/agent-inject-template-",
	// such as "vault.hashicorp.com/agent-inject-template-foobar".  This should map
	// to the same unique value provided in "vault.hashicorp.com/agent-inject-secret-".
	// If not provided, a default generic template is used.
	AnnotationAgentInjectTemplate = "vault.hashicorp.com/agent-inject-template"

	// AnnotationAgentInjectDefaultTemplate sets the default template type. Possible values
	// are "json" and "map".
	AnnotationAgentInjectDefaultTemplate = "vault.hashicorp.com/agent-inject-default-template"

	// AnnotationAgentInjectToken is the annotation key for injecting the token
	// from auth/token/lookup-self
	AnnotationAgentInjectToken = "vault.hashicorp.com/agent-inject-token"

	// AnnotationAgentInjectCommand is the key annotation that configures Vault Agent
	// to run a command after the secret is rendered. The name of the template is any
	// unique string after "vault.hashicorp.com/agent-inject-command-". This should map
	// to the same unique value provided in "vault.hashicorp.com/agent-inject-secret-".
	// If not provided (the default), no command is executed.
	AnnotationAgentInjectCommand = "vault.hashicorp.com/agent-inject-command"

	// AnnotationAgentImage is the name of the Vault docker image to use.
	AnnotationAgentImage = "vault.hashicorp.com/agent-image"

	// AnnotationAgentRequestNamespace is the Kubernetes namespace where the request
	// originated from.
	AnnotationAgentRequestNamespace = "vault.hashicorp.com/agent-request-namespace"

	// AnnotationAgentInitFirst makes the initialization container the first container
	// to run when a pod starts. Default is last.
	AnnotationAgentInitFirst = "vault.hashicorp.com/agent-init-first"

	// AnnotationAgentPrePopulate controls whether an init container is included
	// to pre-populate the shared memory volume with secrets prior to the application
	// starting.
	AnnotationAgentPrePopulate = "vault.hashicorp.com/agent-pre-populate"

	// AnnotationAgentPrePopulateOnly controls whether an init container is the only
	// injected container.  If true, no sidecar container will be injected at runtime
	// of the application.
	AnnotationAgentPrePopulateOnly = "vault.hashicorp.com/agent-pre-populate-only"

	// AnnotationAgentConfigMap is the name of the configuration map where Vault Agent
	// configuration file and templates can be found.
	AnnotationAgentConfigMap = "vault.hashicorp.com/agent-configmap"

	// AnnotationAgentExtraSecret is the name of a Kubernetes secret that will be mounted
	// into the Vault agent container so that the agent config can reference secrets.
	AnnotationAgentExtraSecret = "vault.hashicorp.com/agent-extra-secret"

	// AnnotationAgentLimitsCPU sets the CPU limit on the Vault Agent containers.
	AnnotationAgentLimitsCPU = "vault.hashicorp.com/agent-limits-cpu"

	// AnnotationAgentLimitsMem sets the memory limit on the Vault Agent containers.
	AnnotationAgentLimitsMem = "vault.hashicorp.com/agent-limits-mem"

	// AnnotationAgentRequestsCPU sets the requested CPU amount on the Vault Agent containers.
	AnnotationAgentRequestsCPU = "vault.hashicorp.com/agent-requests-cpu"

	// AnnotationAgentRequestsMem sets the requested memory amount on the Vault Agent containers.
	AnnotationAgentRequestsMem = "vault.hashicorp.com/agent-requests-mem"

	// AnnotationAgentRevokeOnShutdown controls whether a sidecar container will revoke its
	// own Vault token before shutting down. If you are using a custom agent template, you must
	// make sure it's written to `/home/vault/.vault-token`. Only supported for sidecar containers.
	AnnotationAgentRevokeOnShutdown = "vault.hashicorp.com/agent-revoke-on-shutdown"

	// AnnotationAgentRevokeGrace sets the number of seconds after receiving the signal for pod
	// termination that the container will attempt to revoke its own Vault token. Defaults to 5s.
	AnnotationAgentRevokeGrace = "vault.hashicorp.com/agent-revoke-grace"

	// AnnotationVaultNamespace is the Vault namespace where secrets can be found.
	AnnotationVaultNamespace = "vault.hashicorp.com/namespace"

	// AnnotationAgentRunAsUser sets the User ID to run the Vault Agent containers as.
	AnnotationAgentRunAsUser = "vault.hashicorp.com/agent-run-as-user"

	// AnnotationAgentRunAsGroup sets the Group ID to run the Vault Agent containers as.
	AnnotationAgentRunAsGroup = "vault.hashicorp.com/agent-run-as-group"

	// AnnotationAgentRunAsSameUser sets the User ID of the injected Vault Agent
	// containers to the User ID of the first application container in the Pod.
	// Requires Spec.Containers[0].SecurityContext.RunAsUser to be set in the
	// Pod Spec.
	AnnotationAgentRunAsSameUser = "vault.hashicorp.com/agent-run-as-same-user"

	// AnnotationAgentSetSecurityContext controls whether a SecurityContext (uid
	// and gid) is set on the injected Vault Agent containers
	AnnotationAgentSetSecurityContext = "vault.hashicorp.com/agent-set-security-context"

	// AnnotationVaultService is the name of the Vault server.  This can be overridden by the
	// user but will be set by a flag on the deployment.
	AnnotationVaultService = "vault.hashicorp.com/service"

	// AnnotationProxyAddress is the HTTP proxy to use when talking to the Vault server.
	AnnotationProxyAddress = "vault.hashicorp.com/proxy-address"

	// AnnotationVaultTLSSkipVerify allows users to configure verifying TLS
	// when communicating with Vault.
	AnnotationVaultTLSSkipVerify = "vault.hashicorp.com/tls-skip-verify"

	// AnnotationVaultTLSSecret is the name of the Kubernetes secret containing
	// client TLS certificates and keys.
	AnnotationVaultTLSSecret = "vault.hashicorp.com/tls-secret"

	// AnnotationVaultTLSServerName is the name of the Vault server to verify the
	// authenticity of the server when communicating with Vault over TLS.
	AnnotationVaultTLSServerName = "vault.hashicorp.com/tls-server-name"

	// AnnotationVaultCACert is the path of the CA certificate used to verify Vault's
	// CA certificate.
	AnnotationVaultCACert = "vault.hashicorp.com/ca-cert"

	// AnnotationVaultCAKey is the path of the CA key used to verify Vault's CA.
	AnnotationVaultCAKey = "vault.hashicorp.com/ca-key"

	// AnnotationVaultClientCert is the path of the client certificate used to communicate
	// with Vault over TLS.
	AnnotationVaultClientCert = "vault.hashicorp.com/client-cert"

	// AnnotationVaultClientKey is the path of the client key used to communicate
	// with Vault over TLS.
	AnnotationVaultClientKey = "vault.hashicorp.com/client-key"

	// AnnotationVaultClientMaxRetries is the number of retry attempts when 5xx errors are encountered.
	AnnotationVaultClientMaxRetries = "vault.hashicorp.com/client-max-retries"

	// AnnotationVaultClientTimeout sets the request timeout when communicating with Vault.
	AnnotationVaultClientTimeout = "vault.hashicorp.com/client-timeout"

	// AnnotationVaultLogLevel sets the Vault Agent log level.
	AnnotationVaultLogLevel = "vault.hashicorp.com/log-level"

	// AnnotationVaultLogFormat sets the Vault Agent log format.
	AnnotationVaultLogFormat = "vault.hashicorp.com/log-format"

	// AnnotationVaultRole specifies the role to be used for the Kubernetes auto-auth
	// method.
	AnnotationVaultRole = "vault.hashicorp.com/role"

	// AnnotationVaultAuthType specifies the auto-auth method type to be used.
	AnnotationVaultAuthType = "vault.hashicorp.com/auth-type"

	// AnnotationVaultAuthPath specifies the mount path to be used for the auto-auth method.
	AnnotationVaultAuthPath = "vault.hashicorp.com/auth-path"

	// AnnotationVaultAuthConfig specifies the Auto Auth Method configuration parameters.
	// The name of the parameter is any unique string after "vault.hashicorp.com/auth-config-",
	// such as "vault.hashicorp.com/auth-config-foobar".
	AnnotationVaultAuthConfig = "vault.hashicorp.com/auth-config"

	// AnnotationVaultSecretVolumePath specifies where the secrets are to be
	// Mounted after fetching.
	AnnotationVaultSecretVolumePath = "vault.hashicorp.com/secret-volume-path"

	// AnnotationPreserveSecretCase if enabled will preserve the case of secret name
	// by default the name is converted to lower case.
	AnnotationPreserveSecretCase = "vault.hashicorp.com/preserve-secret-case"

	// AnnotationAgentCacheEnable if enabled will configure the sidecar container
	// to enable agent caching
	AnnotationAgentCacheEnable = "vault.hashicorp.com/agent-cache-enable"

	// AnnotationAgentCacheUseAutoAuthToken configures the agent cache to use the
	// auto auth token or not. Can be set to "force" to force usage of the auto-auth token
	AnnotationAgentCacheUseAutoAuthToken = "vault.hashicorp.com/agent-cache-use-auto-auth-token"

	// AnnotationAgentCacheListenerPort configures the port the agent cache should listen on
	AnnotationAgentCacheListenerPort = "vault.hashicorp.com/agent-cache-listener-port"

	// AnnotationAgentCacheExitOnErr configures whether the agent will exit on an
	// error while restoring the persistent cache
	AnnotationAgentCacheExitOnErr = "vault.hashicorp.com/agent-cache-exit-on-err"

	// AnnotationAgentCopyVolumeMounts is the name of the container or init container
	// in the Pod whose volume mounts should be copied onto the Vault Agent init and
	// sidecar containers. Ignores any Kubernetes service account token mounts.
	AnnotationAgentCopyVolumeMounts = "vault.hashicorp.com/agent-copy-volume-mounts"
)

type AgentConfig struct {
	Image              string
	Address            string
	AuthType           string
	AuthPath           string
	Namespace          string
	RevokeOnShutdown   bool
	UserID             string
	GroupID            string
	SameID             bool
	SetSecurityContext bool
	ProxyAddress       string
<<<<<<< HEAD
	DefaultTemplate    string
=======
	ResourceRequestCPU string
	ResourceRequestMem string
	ResourceLimitCPU   string
	ResourceLimitMem   string
>>>>>>> 6d4b501f
}

// Init configures the expected annotations required to create a new instance
// of Agent.  This should be run before running new to ensure all annotations are
// present.
func Init(pod *corev1.Pod, cfg AgentConfig) error {
	var securityContextIsSet bool
	var runAsUserIsSet bool
	var runAsSameUserIsSet bool
	var runAsGroupIsSet bool

	if pod == nil {
		return errors.New("pod is empty")
	}

	if cfg.Address == "" {
		return errors.New("address for Vault required")
	}

	if cfg.AuthPath == "" {
		return errors.New("Vault Auth Path required")
	}

	if cfg.Namespace == "" {
		return errors.New("kubernetes namespace required")
	}

	if pod.ObjectMeta.Annotations == nil {
		pod.ObjectMeta.Annotations = make(map[string]string)
	}

	if _, ok := pod.ObjectMeta.Annotations[AnnotationVaultService]; !ok {
		pod.ObjectMeta.Annotations[AnnotationVaultService] = cfg.Address
	}

	if _, ok := pod.ObjectMeta.Annotations[AnnotationVaultAuthType]; !ok {
		if cfg.AuthType == "" {
			cfg.AuthType = DefaultVaultAuthType
		}
		pod.ObjectMeta.Annotations[AnnotationVaultAuthType] = cfg.AuthType
	}

	if _, ok := pod.ObjectMeta.Annotations[AnnotationVaultAuthPath]; !ok {
		pod.ObjectMeta.Annotations[AnnotationVaultAuthPath] = cfg.AuthPath
	}

	if _, ok := pod.ObjectMeta.Annotations[AnnotationProxyAddress]; !ok {
		pod.ObjectMeta.Annotations[AnnotationProxyAddress] = cfg.ProxyAddress
	}

	if _, ok := pod.ObjectMeta.Annotations[AnnotationAgentImage]; !ok {
		if cfg.Image == "" {
			cfg.Image = DefaultVaultImage
		}
		pod.ObjectMeta.Annotations[AnnotationAgentImage] = cfg.Image
	}

	if _, ok := pod.ObjectMeta.Annotations[AnnotationAgentRequestNamespace]; !ok {
		pod.ObjectMeta.Annotations[AnnotationAgentRequestNamespace] = cfg.Namespace
	}

	if _, ok := pod.ObjectMeta.Annotations[AnnotationAgentLimitsCPU]; !ok {
		pod.ObjectMeta.Annotations[AnnotationAgentLimitsCPU] = cfg.ResourceLimitCPU
	}

	if _, ok := pod.ObjectMeta.Annotations[AnnotationAgentLimitsMem]; !ok {
		pod.ObjectMeta.Annotations[AnnotationAgentLimitsMem] = cfg.ResourceLimitMem
	}

	if _, ok := pod.ObjectMeta.Annotations[AnnotationAgentRequestsCPU]; !ok {
		pod.ObjectMeta.Annotations[AnnotationAgentRequestsCPU] = cfg.ResourceRequestCPU
	}

	if _, ok := pod.ObjectMeta.Annotations[AnnotationAgentRequestsMem]; !ok {
		pod.ObjectMeta.Annotations[AnnotationAgentRequestsMem] = cfg.ResourceRequestMem
	}

	if _, ok := pod.ObjectMeta.Annotations[AnnotationVaultSecretVolumePath]; !ok {
		pod.ObjectMeta.Annotations[AnnotationVaultSecretVolumePath] = secretVolumePath
	}

	if _, ok := pod.ObjectMeta.Annotations[AnnotationAgentRevokeOnShutdown]; !ok {
		pod.ObjectMeta.Annotations[AnnotationAgentRevokeOnShutdown] = strconv.FormatBool(cfg.RevokeOnShutdown)
	}

	if _, ok := pod.ObjectMeta.Annotations[AnnotationAgentRevokeGrace]; !ok {
		pod.ObjectMeta.Annotations[AnnotationAgentRevokeGrace] = strconv.Itoa(DefaultRevokeGrace)
	}

	if _, ok := pod.ObjectMeta.Annotations[AnnotationVaultLogLevel]; !ok {
		pod.ObjectMeta.Annotations[AnnotationVaultLogLevel] = DefaultAgentLogLevel
	}

	if _, ok := pod.ObjectMeta.Annotations[AnnotationVaultLogFormat]; !ok {
		pod.ObjectMeta.Annotations[AnnotationVaultLogFormat] = DefaultAgentLogFormat
	}

	if _, securityContextIsSet = pod.ObjectMeta.Annotations[AnnotationAgentSetSecurityContext]; !securityContextIsSet {
		pod.ObjectMeta.Annotations[AnnotationAgentSetSecurityContext] = strconv.FormatBool(cfg.SetSecurityContext)
	}

	if _, runAsUserIsSet = pod.ObjectMeta.Annotations[AnnotationAgentRunAsUser]; !runAsUserIsSet {

		if cfg.UserID == "" {
			cfg.UserID = strconv.Itoa(DefaultAgentRunAsUser)
		}
		pod.ObjectMeta.Annotations[AnnotationAgentRunAsUser] = cfg.UserID
	}

	if _, runAsSameUserIsSet = pod.ObjectMeta.Annotations[AnnotationAgentRunAsSameUser]; !runAsSameUserIsSet {
		pod.ObjectMeta.Annotations[AnnotationAgentRunAsSameUser] = strconv.FormatBool(cfg.SameID)
	}

	if _, runAsGroupIsSet = pod.ObjectMeta.Annotations[AnnotationAgentRunAsGroup]; !runAsGroupIsSet {
		if cfg.GroupID == "" {
			cfg.GroupID = strconv.Itoa(DefaultAgentRunAsGroup)
		}
		pod.ObjectMeta.Annotations[AnnotationAgentRunAsGroup] = cfg.GroupID
	}

	// If the SetSecurityContext startup option is false, and the analogous
	// annotation isn't set, but one of the user or group annotations is set,
	// flip SetSecurityContext to true so that the user and group options are
	// set in the containers.
	if !cfg.SetSecurityContext && !securityContextIsSet && (runAsUserIsSet || runAsSameUserIsSet || runAsGroupIsSet) {
		pod.ObjectMeta.Annotations[AnnotationAgentSetSecurityContext] = strconv.FormatBool(true)
	}

	if _, ok := pod.ObjectMeta.Annotations[AnnotationAgentCacheEnable]; !ok {
		pod.ObjectMeta.Annotations[AnnotationAgentCacheEnable] = DefaultAgentCacheEnable
	}

	if _, ok := pod.ObjectMeta.Annotations[AnnotationAgentCacheListenerPort]; !ok {
		pod.ObjectMeta.Annotations[AnnotationAgentCacheListenerPort] = DefaultAgentCacheListenerPort
	}

	if _, ok := pod.ObjectMeta.Annotations[AnnotationAgentCacheUseAutoAuthToken]; !ok {
		pod.ObjectMeta.Annotations[AnnotationAgentCacheUseAutoAuthToken] = DefaultAgentCacheUseAutoAuthToken
	}

	if _, ok := pod.ObjectMeta.Annotations[AnnotationAgentCacheExitOnErr]; !ok {
		pod.ObjectMeta.Annotations[AnnotationAgentCacheExitOnErr] = strconv.FormatBool(DefaultAgentCacheExitOnErr)
	}

	if _, ok := pod.ObjectMeta.Annotations[AnnotationAgentInjectDefaultTemplate]; !ok {
		pod.ObjectMeta.Annotations[AnnotationAgentInjectDefaultTemplate] = cfg.DefaultTemplate
	}

	return nil
}

// secrets parses annotations with the pattern "vault.hashicorp.com/agent-inject-secret-".
// Everything following the final dash becomes the name of the secret, and the
// value is the path in Vault. This method also matches and returns the
// Template, Command, and FilePathAndName settings from annotations associated
// with a secret name.
//
// For example: "vault.hashicorp.com/agent-inject-secret-foobar: db/creds/foobar"
// Name: foobar, Path: db/creds/foobar
func (a *Agent) secrets() []*Secret {
	var secrets []*Secret

	// First check for the token-only injection annotation
	if _, found := a.Annotations[AnnotationAgentInjectToken]; found {
		a.Annotations[fmt.Sprintf("%s-%s", AnnotationAgentInjectSecret, "token")] = TokenSecret
		a.Annotations[fmt.Sprintf("%s-%s", AnnotationAgentInjectTemplate, "token")] = TokenTemplate
	}
	for name, path := range a.Annotations {
		secretName := fmt.Sprintf("%s-", AnnotationAgentInjectSecret)
		if strings.Contains(name, secretName) {
			raw := strings.ReplaceAll(name, secretName, "")
			name := raw

			if ok, _ := a.preserveSecretCase(raw); !ok {
				name = strings.ToLower(raw)
			}

			if name == "" {
				continue
			}

			s := &Secret{Name: name, Path: path}

			templateName := fmt.Sprintf("%s-%s", AnnotationAgentInjectTemplate, raw)
			if val, ok := a.Annotations[templateName]; ok {
				s.Template = val
			}

			s.MountPath = a.Annotations[AnnotationVaultSecretVolumePath]
			mountPathAnnotationName := fmt.Sprintf("%s-%s", AnnotationVaultSecretVolumePath, raw)
			if val, ok := a.Annotations[mountPathAnnotationName]; ok {
				s.MountPath = val
			}

			commandName := fmt.Sprintf("%s-%s", AnnotationAgentInjectCommand, raw)
			if val, ok := a.Annotations[commandName]; ok {
				s.Command = val
			}

			file := fmt.Sprintf("%s-%s", AnnotationAgentInjectFile, raw)
			if val, ok := a.Annotations[file]; ok {
				s.FilePathAndName = val
			}

			secrets = append(secrets, s)
		}
	}
	return secrets
}

func (a *Agent) inject() (bool, error) {
	raw, ok := a.Annotations[AnnotationAgentInject]
	if !ok {
		return true, nil
	}

	return strconv.ParseBool(raw)
}

func (a *Agent) initFirst() (bool, error) {
	raw, ok := a.Annotations[AnnotationAgentInitFirst]
	if !ok {
		return false, nil
	}

	return strconv.ParseBool(raw)
}

func (a *Agent) prePopulate() (bool, error) {
	raw, ok := a.Annotations[AnnotationAgentPrePopulate]
	if !ok {
		return true, nil
	}

	return strconv.ParseBool(raw)
}

func (a *Agent) prePopulateOnly() (bool, error) {
	raw, ok := a.Annotations[AnnotationAgentPrePopulateOnly]
	if !ok {
		return false, nil
	}

	return strconv.ParseBool(raw)
}

func (a *Agent) revokeOnShutdown() (bool, error) {
	raw, ok := a.Annotations[AnnotationAgentRevokeOnShutdown]
	if !ok {
		return false, nil
	}

	return strconv.ParseBool(raw)
}

func (a *Agent) revokeGrace() (uint64, error) {
	raw, ok := a.Annotations[AnnotationAgentRevokeGrace]
	if !ok {
		return 0, nil
	}

	return strconv.ParseUint(raw, 10, 64)
}

func (a *Agent) tlsSkipVerify() (bool, error) {
	raw, ok := a.Annotations[AnnotationVaultTLSSkipVerify]
	if !ok {
		return false, nil
	}

	return strconv.ParseBool(raw)
}

func (a *Agent) preserveSecretCase(secretName string) (bool, error) {

	preserveSecretCaseAnnotationName := fmt.Sprintf("%s-%s", AnnotationPreserveSecretCase, secretName)

	var raw string

	if val, ok := a.Annotations[preserveSecretCaseAnnotationName]; ok {
		raw = val
	} else {
		raw, ok = a.Annotations[AnnotationPreserveSecretCase]
		if !ok {
			return false, nil
		}
	}
	return strconv.ParseBool(raw)
}

func (a *Agent) runAsSameID(pod *corev1.Pod) (bool, error) {
	raw, ok := a.Annotations[AnnotationAgentRunAsSameUser]
	if !ok {
		return DefaultAgentRunAsSameUser, nil
	}
	runAsSameID, err := strconv.ParseBool(raw)
	if err != nil {
		return DefaultAgentRunAsSameUser, err
	}
	if runAsSameID {
		if len(pod.Spec.Containers) == 0 {
			return DefaultAgentRunAsSameUser, errors.New("No containers found in Pod Spec")
		}
		if pod.Spec.Containers[0].SecurityContext == nil {
			return DefaultAgentRunAsSameUser, errors.New("No SecurityContext found for Container 0")
		}
		if pod.Spec.Containers[0].SecurityContext.RunAsUser == nil {
			return DefaultAgentRunAsSameUser, errors.New("RunAsUser is nil for Container 0's SecurityContext")
		}
		if *pod.Spec.Containers[0].SecurityContext.RunAsUser == 0 {
			return DefaultAgentRunAsSameUser, errors.New("container not allowed to run as root")
		}
		a.RunAsUser = *pod.Spec.Containers[0].SecurityContext.RunAsUser
	}
	return runAsSameID, nil
}

func (a *Agent) setSecurityContext() (bool, error) {
	raw, ok := a.Annotations[AnnotationAgentSetSecurityContext]
	if !ok {
		return DefaultAgentSetSecurityContext, nil
	}

	return strconv.ParseBool(raw)
}

func (a *Agent) cacheEnable() (bool, error) {
	raw, ok := a.Annotations[AnnotationAgentCacheEnable]
	if !ok {
		return false, nil
	}

	return strconv.ParseBool(raw)
}

func (a *Agent) cachePersist(cacheEnabled bool) bool {
	if cacheEnabled && a.PrePopulate && !a.PrePopulateOnly {
		return true
	}
	return false
}

func (a *Agent) cacheExitOnErr() (bool, error) {
	raw, ok := a.Annotations[AnnotationAgentCacheExitOnErr]
	if !ok {
		return false, nil
	}

	return strconv.ParseBool(raw)
}

func (a *Agent) authConfig() map[string]interface{} {
	authConfig := make(map[string]interface{})

	prefix := fmt.Sprintf("%s-", AnnotationVaultAuthConfig)
	for annotation, value := range a.Annotations {
		if strings.HasPrefix(annotation, prefix) {
			param := strings.TrimPrefix(annotation, prefix)
			param = strings.ReplaceAll(param, "-", "_")
			authConfig[param] = value
		}
	}
	if a.Vault.Role != "" {
		authConfig["role"] = a.Vault.Role
	}

	return authConfig
}<|MERGE_RESOLUTION|>--- conflicted
+++ resolved
@@ -231,14 +231,11 @@
 	SameID             bool
 	SetSecurityContext bool
 	ProxyAddress       string
-<<<<<<< HEAD
 	DefaultTemplate    string
-=======
 	ResourceRequestCPU string
 	ResourceRequestMem string
 	ResourceLimitCPU   string
 	ResourceLimitMem   string
->>>>>>> 6d4b501f
 }
 
 // Init configures the expected annotations required to create a new instance

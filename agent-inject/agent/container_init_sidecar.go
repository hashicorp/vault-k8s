package agent

import (
	"fmt"

	corev1 "k8s.io/api/core/v1"
)

// ContainerInitSidecar creates a new init container to be added
// to the pod being mutated.  After Vault 1.4 is released, this can
// be removed because an exit_after_auth environment variable is
// available for the agent.  This means we won't need to generate
// two config files.
func (a *Agent) ContainerInitSidecar() (corev1.Container, error) {
<<<<<<< HEAD
	volumeMounts := []corev1.VolumeMount{}
	// Add aws token volume to init sidecar
	if a.AwsIamTokenAccountName == "" || a.AwsIamTokenAccountPath == "" {
		volumeMounts = []corev1.VolumeMount{
			{
				Name:      tokenVolumeName,
				MountPath: tokenVolumePath,
				ReadOnly:  false,
			},
			{
				Name:      a.ServiceAccountName,
				MountPath: a.ServiceAccountPath,
				ReadOnly:  true,
			},
		}
	} else {
		volumeMounts = []corev1.VolumeMount{
			{
				Name:      tokenVolumeName,
				MountPath: tokenVolumePath,
				ReadOnly:  false,
			},
			{
				Name:      a.ServiceAccountName,
				MountPath: a.ServiceAccountPath,
				ReadOnly:  true,
			},
			// add aws volume mounts to be available for init sidecar
			{
				Name:      a.AwsIamTokenAccountName,
				MountPath: a.AwsIamTokenAccountPath,
				ReadOnly:  true,
			},
		}
=======
	volumeMounts := []corev1.VolumeMount{
		{
			Name:      tokenVolumeNameInit,
			MountPath: tokenVolumePath,
			ReadOnly:  false,
		},
		{
			Name:      a.ServiceAccountName,
			MountPath: a.ServiceAccountPath,
			ReadOnly:  true,
		},
>>>>>>> 2d7029e9
	}
	volumeMounts = append(volumeMounts, a.ContainerVolumeMounts()...)

	if a.ExtraSecret != "" {
		volumeMounts = append(volumeMounts, corev1.VolumeMount{
			Name:      extraSecretVolumeName,
			MountPath: extraSecretVolumePath,
			ReadOnly:  true,
		})
	}

	arg := DefaultContainerArg

	if a.ConfigMapName != "" {
		volumeMounts = append(volumeMounts, corev1.VolumeMount{
			Name:      configVolumeName,
			MountPath: configVolumePath,
			ReadOnly:  true,
		})
		arg = fmt.Sprintf("touch %s && vault agent -config=%s/config-init.hcl", TokenFile, configVolumePath)
	}

	if a.Vault.TLSSecret != "" {
		volumeMounts = append(volumeMounts, corev1.VolumeMount{
			Name:      tlsSecretVolumeName,
			MountPath: tlsSecretVolumePath,
			ReadOnly:  true,
		})
	}

	envs, err := a.ContainerEnvVars(true)
	if err != nil {
		return corev1.Container{}, err
	}

	resources, err := a.parseResources()
	if err != nil {
		return corev1.Container{}, err
	}

	newContainer := corev1.Container{
		Name:         "vault-agent-init",
		Image:        a.ImageName,
		Env:          envs,
		Resources:    resources,
		VolumeMounts: volumeMounts,
		Command:      []string{"/bin/sh", "-ec"},
		Args:         []string{arg},
	}
	if a.SetSecurityContext {
		newContainer.SecurityContext = a.securityContext()
	}

	return newContainer, nil
}<|MERGE_RESOLUTION|>--- conflicted
+++ resolved
@@ -12,13 +12,12 @@
 // available for the agent.  This means we won't need to generate
 // two config files.
 func (a *Agent) ContainerInitSidecar() (corev1.Container, error) {
-<<<<<<< HEAD
 	volumeMounts := []corev1.VolumeMount{}
 	// Add aws token volume to init sidecar
 	if a.AwsIamTokenAccountName == "" || a.AwsIamTokenAccountPath == "" {
 		volumeMounts = []corev1.VolumeMount{
 			{
-				Name:      tokenVolumeName,
+				Name:      tokenVolumeNameInit,
 				MountPath: tokenVolumePath,
 				ReadOnly:  false,
 			},
@@ -31,7 +30,7 @@
 	} else {
 		volumeMounts = []corev1.VolumeMount{
 			{
-				Name:      tokenVolumeName,
+				Name:      tokenVolumeNameInit,
 				MountPath: tokenVolumePath,
 				ReadOnly:  false,
 			},
@@ -47,19 +46,6 @@
 				ReadOnly:  true,
 			},
 		}
-=======
-	volumeMounts := []corev1.VolumeMount{
-		{
-			Name:      tokenVolumeNameInit,
-			MountPath: tokenVolumePath,
-			ReadOnly:  false,
-		},
-		{
-			Name:      a.ServiceAccountName,
-			MountPath: a.ServiceAccountPath,
-			ReadOnly:  true,
-		},
->>>>>>> 2d7029e9
 	}
 	volumeMounts = append(volumeMounts, a.ContainerVolumeMounts()...)
 

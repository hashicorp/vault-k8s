--- conflicted
+++ resolved
@@ -104,20 +104,18 @@
 	var templates []*Template
 	for _, secret := range a.Secrets {
 		template := secret.Template
-<<<<<<< HEAD
 		if template == "" {
 			switch a.DefaultTemplate {
 			case "json":
 				template = fmt.Sprintf(DefaultJSONTemplate, secret.Path)
 			case "map":
 				template = fmt.Sprintf(DefaultMapTemplate, secret.Path)
-=======
+
 		templateFile := secret.TemplateFile
 		if templateFile == "" {
 			template = secret.Template
 			if template == "" {
 				template = fmt.Sprintf(DefaultTemplate, secret.Path)
->>>>>>> ec229784
 			}
 		}
 

--- conflicted
+++ resolved
@@ -9,21 +9,13 @@
 )
 
 const (
-<<<<<<< HEAD
-	DefaultTemplate   = "{{ with secret \"%s\" }}{{ range $k, $v := .Data }}{{ $k }}: {{ $v }}\n{{ end }}{{ end }}"
-	TokenTemplate     = "{{ with secret \"auth/token/lookup-self\" }}{{ .Data.id }}\n{{ end }}"
-	TokenSecret       = "auth/token/lookup-self"
-	PidFile           = "/home/vault/.pid"
-	TokenFile         = "/home/vault/.vault-token"
-	DefaultLeftDelim  = "{{"
-	DefaultRightDelim = "}}"
-=======
 	DefaultMapTemplate  = "{{ with secret \"%s\" }}{{ range $k, $v := .Data }}{{ $k }}: {{ $v }}\n{{ end }}{{ end }}"
 	DefaultJSONTemplate = "{{ with secret \"%s\" }}{{ .Data | toJSON }}\n{{ end }}"
 	DefaultTemplateType = "map"
 	PidFile             = "/home/vault/.pid"
 	TokenFile           = "/home/vault/.vault-token"
->>>>>>> 11bd8dc4
+	DefaultLeftDelim    = "{{"
+	DefaultRightDelim   = "}}"
 )
 
 // Config is the top level struct that composes a Vault Agent

--- conflicted
+++ resolved
@@ -13,7 +13,7 @@
 	TokenSecret     = "auth/token/lookup-self"
 	PidFile         = "/home/vault/.pid"
 	TokenFile       = "/home/vault/.vault-token"
-	DefaultFilePath = "/vault/secrets"
+	// DefaultFilePath = "/vault/secrets"
 )
 
 // Config is the top level struct that composes a Vault Agent
@@ -99,18 +99,14 @@
 
 		filePathAndName := secret.FilePathAndName
 		if filePathAndName == "" {
-			filePathAndName = fmt.Sprintf("%s/%s", DefaultFilePath, secret.Name)
+			filePathAndName = fmt.Sprintf("%s/%s", secret.MountPath, secret.Name)
 		} else if !filepath.IsAbs(filePathAndName) {
-			filePathAndName = filepath.Join(DefaultFilePath, filePathAndName)
+			filePathAndName = filepath.Join(secret.MountPath, filePathAndName)
 		}
 
 		tmpl := &Template{
 			Contents:    template,
-<<<<<<< HEAD
 			Destination: filePathAndName,
-=======
-			Destination: fmt.Sprintf("%s/%s", secret.MountPath, secret.Name),
->>>>>>> 38c3f0c8
 			LeftDelim:   "{{",
 			RightDelim:  "}}",
 			Command:     secret.Command,

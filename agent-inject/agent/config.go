package agent

import (
	"encoding/json"
	"fmt"
	"time"
)

const (
	DefaultTemplate = "{{ with secret \"%s\" }}{{ range $k, $v := .Data }}{{ $k }}: {{ $v }}\n{{ end }}{{ end }}"
	TokenTemplate   = "{{ with secret \"auth/token/lookup-self\" }}{{ .Data.id }}\n{{ end }}"
	TokenSecret     = "auth/token/lookup-self"
	PidFile         = "/home/vault/.pid"
	TokenFile       = "/home/vault/.vault-token"
)

// Config is the top level struct that composes a Vault Agent
// configuration file.
type Config struct {
	AutoAuth      *AutoAuth    `json:"auto_auth"`
	ExitAfterAuth bool         `json:"exit_after_auth"`
	PidFile       string       `json:"pid_file"`
	Vault         *VaultConfig `json:"vault"`
	Templates     []*Template  `json:"template"`
}

// Vault contains configuration for connecting to Vault servers
type VaultConfig struct {
	Address       string `json:"address"`
	CACert        string `json:"ca_cert,omitempty"`
	CAPath        string `json:"ca_path,omitempty"`
	TLSSkipVerify bool   `json:"tls_skip_verify,omitempty"`
	ClientCert    string `json:"client_cert,omitempty"`
	ClientKey     string `json:"client_key,omitempty"`
	TLSServerName string `json:"tls_server_name,omitempty"`
}

// AutoAuth is the configured authentication method and sinks
type AutoAuth struct {
	Method *Method `json:"method,omitempty"`
	Sinks  []*Sink `json:"sink,omitempty"`
}

// Method represents the configuration for the authentication backend
type Method struct {
	Type       string                 `json:"type"`
	MountPath  string                 `json:"mount_path,omitempty"`
	WrapTTLRaw interface{}            `json:"wrap_ttl,omitempty"`
	WrapTTL    time.Duration          `json:"-"`
	Namespace  string                 `json:"namespace,omitempty"`
	Config     map[string]interface{} `json:"config,omitempty"`
}

// Sink defines a location to write the authenticated token
type Sink struct {
	Type       string                 `json:"type"`
	WrapTTLRaw interface{}            `json:"wrap_ttl,omitempty"`
	WrapTTL    time.Duration          `json:"-"`
	DHType     string                 `json:"dh_type,omitempty"`
	DHPath     string                 `json:"dh_path,omitempty"`
	AAD        string                 `json:"aad,omitempty"`
	AADEnvVar  string                 `json:"aad_env_var,omitempty"`
	Config     map[string]interface{} `json:"config,omitempty"`
}

// Template defines the Consul Template parameters
type Template struct {
	CreateDestDirs bool   `json:"create_dest_dirs,omitempty"`
	Destination    string `json:"destination"`
	Contents       string `json:"contents"`
	LeftDelim      string `json:"left_delimiter,omitempty"`
	RightDelim     string `json:"right_delimiter,omitempty"`
	Command        string `json:"command,omitempty"`
}

func (a *Agent) newTemplateConfigs() []*Template {
	var templates []*Template
	for _, secret := range a.Secrets {
		template := secret.Template
		if template == "" {
			template = fmt.Sprintf(DefaultTemplate, secret.Path)
		}

		tmpl := &Template{
			Contents:    template,
			Destination: fmt.Sprintf("/vault/secrets/%s", secret.Name),
			LeftDelim:   "{{",
			RightDelim:  "}}",
			Command:     secret.Command,
		}
		templates = append(templates, tmpl)
	}
	return templates
}

func (a *Agent) newConfig(init bool) ([]byte, error) {
	config := Config{
		PidFile:       PidFile,
		ExitAfterAuth: init,
		Vault: &VaultConfig{
			Address:       a.Vault.Address,
			CACert:        a.Vault.CACert,
			CAPath:        a.Vault.CAKey,
			ClientCert:    a.Vault.ClientCert,
			ClientKey:     a.Vault.ClientKey,
			TLSSkipVerify: a.Vault.TLSSkipVerify,
			TLSServerName: a.Vault.TLSServerName,
		},
		AutoAuth: &AutoAuth{
			Method: &Method{
				Type:      "kubernetes",
<<<<<<< HEAD
=======
				Namespace: a.Vault.Namespace,
>>>>>>> a3584007
				MountPath: a.Vault.AuthPath,
				Config: map[string]interface{}{
					"role": a.Vault.Role,
				},
			},
			Sinks: []*Sink{
				{
					Type: "file",
					Config: map[string]interface{}{
						"path": TokenFile,
					},
				},
			},
		},
		Templates: a.newTemplateConfigs(),
	}

	return config.render()
}

func (c *Config) render() ([]byte, error) {
	return json.Marshal(c)
}<|MERGE_RESOLUTION|>--- conflicted
+++ resolved
@@ -109,10 +109,7 @@
 		AutoAuth: &AutoAuth{
 			Method: &Method{
 				Type:      "kubernetes",
-<<<<<<< HEAD
-=======
 				Namespace: a.Vault.Namespace,
->>>>>>> a3584007
 				MountPath: a.Vault.AuthPath,
 				Config: map[string]interface{}{
 					"role": a.Vault.Role,
